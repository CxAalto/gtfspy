--- conflicted
+++ resolved
@@ -274,10 +274,6 @@
         },
         inplace=True
     )
-<<<<<<< HEAD
-    # events_df.drop('seq', 1, inplace=True)
-=======
->>>>>>> 08d4df89
     return events_df
 
 # def cluster_network_stops(stop_to_stop_net, distance):
