# reload(sys)
# -*- encoding: utf-8 -*-
import pandas as pd
from six import string_types
from gtfspy.timetable_validator import WarningsContainer
<<<<<<< HEAD
=======

>>>>>>> ff5ecb97
from gtfspy.gtfs import GTFS
from gtfspy.util import str_time_to_day_seconds
from gtfspy.util import source_table_txt_to_pandas

"""
input: sourcefile(s) of the gtfs data, created sqlite database
output: error messages for failed checks
- Assert that the sqlite database exists and that it is not corrupted
    -> it is possible to create a gtfs object
    -
- Row count of each table, check that each rowcount matches the imported files
    - Open each table in sqlite database and all text files in the zips
    - Compare
    - Should GTFS source file dirs be added to metadata so that the checkup can be made later?

- Assert that there are no Null values in essential data columns
    - which columns are essential?
    - Check that links between tables match (no unused rows) <- the file might be ok even if there is,
     but might be worth checking anyway. The loose ends should be removed in the filtering step.

WARNING_AGENCIES_NULL
WARNING_ROUTES_NULL
WARNING_TRIPS_NULL
WARNING_CALENDAR_NULL
WARNING_CALENDAR_DATES_NULL
WARNING_STOP_TIMES_NULL
WARNING_STOPS_NULL
WARNING_SHAPES_NULL
WARNING_AGENCIES_ROWS_MISSING
WARNING_ROUTES_ROWS_MISSING
WARNING_TRIPS_ROWS_MISSING
WARNING_CALENDAR_ROWS_MISSING
WARNING_CALENDAR_DATES_ROWS_MISSING
WARNING_STOP_TIMES_ROWS_MISSING
WARNING_STOPS_ROWS_MISSING
WARNING_SHAPES_ROWS_MISSING
"""



WARNING_AGENCIES_NULL = "Null values found in agencies"
WARNING_ROUTES_NULL = "Null values found in routes"
WARNING_TRIPS_NULL = "Null values found in trips"
WARNING_CALENDAR_NULL = "Null values found in calendar"
WARNING_CALENDAR_DATES_NULL = "Null values found in calendar_dates"
WARNING_STOP_TIMES_NULL = "Null values found in stop_times"
WARNING_STOPS_NULL = "Null values found in stops"
WARNING_SHAPES_NULL = "Null values found in shapes"
WARNING_AGENCIES_ROWS_MISSING = "Rows missing in agencies"
WARNING_ROUTES_ROWS_MISSING = "Rows missing in routes"
WARNING_TRIPS_ROWS_MISSING = "Rows missing in trips"
WARNING_CALENDAR_ROWS_DO_NOT_MATCH = "There are extra/missing rows in calendar that cannot be explained by dummy entries required by the calendar_dates table."
WARNING_CALENDAR_DATES_ROWS_MISSING = "Rows missing in calendar_dates"
WARNING_STOP_TIMES_ROWS_MISSING = "Rows missing in stop_times"
WARNING_STOPS_ROWS_MISSING = "Rows missing in stops"
WARNING_SHAPES_ROWS_MISSING = "Rows missing in shapes"
WARNING_DANGLING_STOPS_VS_STOP_TIMES_AND_PARENT_STOPS = "Stops not referenced in stop_times or as parent_stops found (it is ok/possible that there are some)"
WARNING_DANGLING_STOP_TIMES_VS_STOPS = "Stop_times referencing to missing stop"
WARNING_DANGLING_STOP_TIMES_VS_TRIPS = "Stop_times not referenced in trips found"
WARNING_DANGLING_TRIPS_VS_STOP_TIMES = "Trips with missing stop_times found"
WARNING_DANGLING_TRIPS_VS_DAYS = "Trips not referenced in days found (this is possible due to some combinations of calendar and calendar_dates)"
WARNING_DANGLING_TRIPS_VS_CALENDAR = "Trips whose service_I not referenced in calendar found"
WARNING_DANGLING_TRIPS_VS_ROUTES = "Trips not referenced in routes found"
WARNING_DANGLING_DAYS_VS_TRIPS = "Days not referenced in trips found"
WARNING_DANGLING_ROUTES_VS_TRIPS = "Routes not referenced in trips found"


NULL_WARNINGS = [
    WARNING_AGENCIES_NULL,
    WARNING_ROUTES_NULL,
    WARNING_TRIPS_NULL,
    WARNING_CALENDAR_NULL,
    WARNING_CALENDAR_DATES_NULL,
    WARNING_STOP_TIMES_NULL,
    WARNING_STOPS_NULL,
    WARNING_SHAPES_NULL
]

ROW_WARNINGS = [
    WARNING_AGENCIES_ROWS_MISSING,
    WARNING_ROUTES_ROWS_MISSING,
    WARNING_TRIPS_ROWS_MISSING,
    WARNING_CALENDAR_ROWS_DO_NOT_MATCH,
    WARNING_CALENDAR_DATES_ROWS_MISSING,
    WARNING_STOP_TIMES_ROWS_MISSING,
    WARNING_STOPS_ROWS_MISSING,
    WARNING_SHAPES_ROWS_MISSING
]

DANGLER_QUERIES = [
    'SELECT count(*) FROM stops '
        'LEFT JOIN stop_times ON(stop_times.stop_I=stops.stop_I) '
        'LEFT JOIN stops as parents ON(stops.stop_I=parents.parent_I) '
        'WHERE (stop_times.stop_I IS NULL AND parents.parent_I IS NULL)',
    'SELECT count(*) FROM stop_times LEFT JOIN stops ON(stop_times.stop_I=stops.stop_I) WHERE stops.stop_I IS NULL',
    'SELECT count(*) FROM stop_times LEFT JOIN trips ON(stop_times.trip_I=trips.trip_I) WHERE trips.trip_I IS NULL',
    'SELECT count(*) FROM trips LEFT JOIN stop_times ON(stop_times.trip_I=trips.trip_I) WHERE stop_times.trip_I IS NULL',
    'SELECT count(*) FROM trips LEFT JOIN days ON(days.trip_I=trips.trip_I) WHERE days.trip_I IS NULL',
    'SELECT count(*) FROM trips LEFT JOIN calendar ON(calendar.service_I=trips.service_I) WHERE trips.service_I IS NULL',
    'SELECT count(*) FROM trips LEFT JOIN routes ON(routes.route_I=trips.route_I) WHERE routes.route_I IS NULL',
    'SELECT count(*) FROM days LEFT JOIN trips ON(days.trip_I=trips.trip_I) WHERE trips.trip_I IS NULL',
    'SELECT count(*) FROM routes LEFT JOIN trips ON(routes.route_I=trips.route_I) WHERE trips.route_I IS NULL'
]

DANGLER_WARNINGS = [
    WARNING_DANGLING_STOPS_VS_STOP_TIMES_AND_PARENT_STOPS,
    WARNING_DANGLING_STOP_TIMES_VS_STOPS,
    WARNING_DANGLING_STOP_TIMES_VS_TRIPS,
    WARNING_DANGLING_TRIPS_VS_STOP_TIMES,
    WARNING_DANGLING_TRIPS_VS_DAYS,
    WARNING_DANGLING_TRIPS_VS_CALENDAR,
    WARNING_DANGLING_TRIPS_VS_ROUTES,
    WARNING_DANGLING_DAYS_VS_TRIPS,
    WARNING_DANGLING_ROUTES_VS_TRIPS,
]

FIELDS_WHERE_NULL_OK = {
                'agencies': ['lang', 'phone'],
                'routes': ['desc', 'url', 'color', 'text_color'],
                'trips': ['headsign', 'direction_id', 'shape_id'],
                'calendar': [],
                'calendar_dates': [],
                'days': [],
                'shapes': [],
                'stop_times': ["shape_break"],
                'stops': ['code', 'desc', 'parent_I', 'wheelchair_boarding'],
                'stop_distances': []
            }

DB_TABLE_NAMES = ['agencies', 'routes', 'trips', 'calendar', 'calendar_dates', 'stop_times', 'stops', 'shapes']
SOURCE_TABLE_NAMES = ['agency', 'routes', 'trips', 'calendar', 'calendar_dates', 'stop_times', 'stops', 'shapes']

class ImportValidator(object):

    def __init__(self, gtfssource, gtfs):
        """
        Parameters
        ----------
        gtfs_sources: list of strings
        gtfs: GTFS, or path to a GTFS object
            A GTFS object
        """
        self.df_freq_dict = {}
        if isinstance(gtfssource, string_types + (dict,)):
            self.gtfs_sources = [gtfssource]
        else:
            assert isinstance(gtfssource, list)
            self.gtfs_sources = gtfssource
        assert len(self.gtfs_sources) > 0, "There needs to be some source files for validating an import"

        if not isinstance(gtfs, GTFS):
            self.gtfs = GTFS(gtfs)
        else:
            self.gtfs = gtfs

        self.location = self.gtfs.get_location_name()
        self.warnings_container = WarningsContainer()

    def get_warnings(self):
        self.warnings_container.clear()
        self._validate_table_counts()
        self._validate_no_nulls()
        self._validate_danglers()
        self.warnings_container.print_summary()
        return self.warnings_container

    def _validate_table_counts(self):
        """
        Imports source .txt files, checks row counts and then compares the rowcounts with the gtfsobject
        :return:
        """
        for table_name_txt, db_table_name, row_warning in zip(SOURCE_TABLE_NAMES, DB_TABLE_NAMES, ROW_WARNINGS):
            source_row_count = 0

            for gtfs_source in self.gtfs_sources:
<<<<<<< HEAD
                frequencies_in_source = txt_to_pandas(gtfs_source, u'frequencies.txt')
                if frequencies_in_source:
                    frequencies_in_source = frequencies_in_source.empty
                else:
                    frequencies_in_source = None
                print(frequencies_in_source)
                #try:
                if txt == 'trips' and not frequencies_in_source:
                    row_count[txt] += self._frequency_generated_trips(gtfs_source, txt)

                elif txt == 'stop_times' and not frequencies_in_source:
                    row_count[txt] += self._frequency_generated_stop_times(gtfs_source, txt)

                else:
                    df = txt_to_pandas(gtfs_source, txt)

                    row_count[txt] += len(df.index)
                #except (IOError, AttributeError):
=======
                frequencies_in_source = source_table_txt_to_pandas(gtfs_source, 'frequencies.txt')
                try:
                    if table_name_txt == 'trips' and not frequencies_in_source.empty:
                        source_row_count += self._frequency_generated_trips(gtfs_source, table_name_txt)

                    elif table_name_txt == 'stop_times' and not frequencies_in_source.empty:
                        source_row_count += self._frequency_generated_stop_times(gtfs_source, table_name_txt)
                    else:
                        df = source_table_txt_to_pandas(gtfs_source, table_name_txt)

                        source_row_count += len(df.index)
                except (IOError) as e:
                    print(e)
>>>>>>> ff5ecb97
                    pass

            # Result from GTFSobj:
            database_row_count = self.gtfs.get_row_count(db_table_name)
            if source_row_count == database_row_count:
                print("Row counts match for " + table_name_txt + " between the source and database ("
                      + str(database_row_count) + ")")

            else:
                difference = database_row_count - source_row_count
                print('Row counts do not match for ' + str(table_name_txt) + ': (source=' + str(source_row_count) +
                      ', database=' + str(database_row_count) + ")")
                if table_name_txt == "calendar" and difference > 0:
                    query = "SELECT count(*) FROM (SELECT * FROM calendar ORDER BY service_I DESC LIMIT " \
                            + str(int(difference)) + \
                            ") WHERE start_date=end_date AND m=0 AND t=0 AND w=0 AND th=0 AND f=0 AND s=0 AND su=0"
                    number_of_entries_added_by_calendar_dates_loader = self.gtfs.execute_custom_query(query).fetchone()[
                        0]
                    if number_of_entries_added_by_calendar_dates_loader == difference:
                        print("    But don't worry, the extra entries seem to just dummy entries due to calendar_dates")
                    else:
                        print("    Reason for this is unknown.")
                        self.warnings_container.add_warning(self.location, row_warning, difference)
                else:
                    self.warnings_container.add_warning(self.location, row_warning, difference)





    def _validate_no_nulls(self):
        """
        Loads the tables from the gtfs object and counts the number of rows that have null values in
        fields that should not be null. Stores the number of null rows in warnings_container
        """
        for table, null_warning in zip(DB_TABLE_NAMES, NULL_WARNINGS):
            # TODO: make this validation source by source
            df = self.gtfs.get_table(table)
            df.drop(FIELDS_WHERE_NULL_OK[table], inplace=True, axis=1)
            # print(df.to_string())
            len_table = len(df.index)
            df.dropna(inplace=True, axis=0)
            len_non_null = len(df.index)
            nullrows = len_table - len_non_null
            if nullrows > 0:
                # print('Warning: Null values detected in table ' + table)
                self.warnings_container.add_warning(self.location, null_warning, value=nullrows)

    def _validate_danglers(self):
        """
        Checks for rows that are not referenced in the the tables that should be linked

        stops <> stop_times using stop_I
        stop_times <> trips <> days, using trip_I
        trips <> routes, using route_I
        :return:
        """
        for query, warning in zip(DANGLER_QUERIES, DANGLER_WARNINGS):
            dangler_count = self.gtfs.execute_custom_query(query).fetchone()[0]
            if dangler_count > 0:
                print(str(dangler_count) + " " + warning)
                self.warnings_container.add_warning(self.location, warning, value=dangler_count)

    def _frequency_generated_trips(self, source, txt):
        """
        This function calculates the equivalent rowcounts for trips when
        taking into account the generated rows in the gtfs object
        :param source: path to the source file
        :param txt: txt file in question
        :return: sum of all trips
        """
        df_freq = source_table_txt_to_pandas(source, u'frequencies.txt')
        df_trips = source_table_txt_to_pandas(source, txt)
        df_freq['n_trips'] = df_freq.apply(lambda row: len(range(str_time_to_day_seconds(row['start_time']),
                                                                 str_time_to_day_seconds(row['end_time']),
                                                                 row['headway_secs'])), axis=1)
        self.df_freq_dict[source] = df_freq
        df_trips_freq = pd.merge(df_freq, df_trips, how='outer', on='trip_id')

        return int(df_trips_freq['n_trips'].fillna(1).sum(axis=0))

    def _frequency_generated_stop_times(self, source, txt):
        """
        same as above except for stop times table
        :param source:
        :param txt:
        :return:
        """
        df_stop_times = source_table_txt_to_pandas(source, txt)
        df_freq = self.df_freq_dict[source]
        df_stop_freq = pd.merge(df_freq, df_stop_times, how='outer', on='trip_id')

        return int(df_stop_freq['n_trips'].fillna(1).sum(axis=0))

def main():
    pass

if __name__ == "__main__":
    main()<|MERGE_RESOLUTION|>--- conflicted
+++ resolved
@@ -3,10 +3,6 @@
 import pandas as pd
 from six import string_types
 from gtfspy.timetable_validator import WarningsContainer
-<<<<<<< HEAD
-=======
-
->>>>>>> ff5ecb97
 from gtfspy.gtfs import GTFS
 from gtfspy.util import str_time_to_day_seconds
 from gtfspy.util import source_table_txt_to_pandas
@@ -182,26 +178,6 @@
             source_row_count = 0
 
             for gtfs_source in self.gtfs_sources:
-<<<<<<< HEAD
-                frequencies_in_source = txt_to_pandas(gtfs_source, u'frequencies.txt')
-                if frequencies_in_source:
-                    frequencies_in_source = frequencies_in_source.empty
-                else:
-                    frequencies_in_source = None
-                print(frequencies_in_source)
-                #try:
-                if txt == 'trips' and not frequencies_in_source:
-                    row_count[txt] += self._frequency_generated_trips(gtfs_source, txt)
-
-                elif txt == 'stop_times' and not frequencies_in_source:
-                    row_count[txt] += self._frequency_generated_stop_times(gtfs_source, txt)
-
-                else:
-                    df = txt_to_pandas(gtfs_source, txt)
-
-                    row_count[txt] += len(df.index)
-                #except (IOError, AttributeError):
-=======
                 frequencies_in_source = source_table_txt_to_pandas(gtfs_source, 'frequencies.txt')
                 try:
                     if table_name_txt == 'trips' and not frequencies_in_source.empty:
@@ -215,7 +191,6 @@
                         source_row_count += len(df.index)
                 except (IOError) as e:
                     print(e)
->>>>>>> ff5ecb97
                     pass
 
             # Result from GTFSobj:
