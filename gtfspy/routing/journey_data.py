--- conflicted
+++ resolved
@@ -11,7 +11,6 @@
 from gtfspy.routing.node_profile_analyzer_time_and_veh_legs import NodeProfileAnalyzerTimeAndVehLegs
 from gtfspy.util import timeit
 
-<<<<<<< HEAD
 
 def attach_database(conn, other_db_path, name="other"):
     cur = conn.cursor()
@@ -23,14 +22,7 @@
 
 
 class JourneyDataManager:
-    def __init__(self, gtfs_path, routing_params, journey_db_path=None, multitarget_routing=False, close_connection=True,
-                 track_route=False, track_vehicle_legs=True):
-        """
-=======
-class JourneyDataManager:
->>>>>>> 5df8328f
-
-    def __init__(self, gtfs_dir,
+    def __init__(self, gtfs_path,
                  routing_params,
                  journey_db_path=None,
                  multitarget_routing=False,
@@ -71,22 +63,12 @@
         self.tables = list(self.journey_properties.keys())
         self.tables += ["temporal_distance"]
 
-<<<<<<< HEAD
-        if journey_db_path:
-            if os.path.isfile(journey_db_path):
-                self.conn = sqlite3.connect(journey_db_path)
-                self.measure_parameters = Parameters(self.conn)
-                self._check_that_dbs_match()
-
-            else:
-                raise Exception("Database specified does not exist, use run_preparations() method first")
-=======
+
         if not os.path.isfile(journey_db_path):
             self.initialize_database(journey_db_path)
         self.conn = sqlite3.connect(journey_db_path)
         self.measure_parameters = Parameters(self.conn)
         self._check_that_dbs_match()
->>>>>>> 5df8328f
 
     def __del__(self):
         self.gtfs._dont_close = False
@@ -513,15 +495,7 @@
                                       walk_duration=walking_duration,  # walking time
                                       label_props_to_consider=list(self.journey_properties.keys()),
                                       **kwargs)
-<<<<<<< HEAD
-            profile_block_analyzer = fpa.get_temporal_distance_analyzer()
-            data_dict["temporal_distance"].append(profile_block_analyzer.measures_as_dict())
-            fpa.calculate_pre_journey_waiting_times()
-            for key, value in self.journey_parameters.items():
-                value = [walking_duration if x == "t_walk" else x for x in value]
-                profile_block_analyzer = fpa.get_prop_analyzer_flat(key, value[0], value[1])
-                data_dict[key].append(profile_block_analyzer.measures_as_dict())
-=======
+
             temporal_distance_analyzer\
                 = fpa.get_temporal_distance_analyzer()
             data_dict["temporal_distance"].append(temporal_distance_analyzer.summary_as_dict())
@@ -530,7 +504,6 @@
                 value = [walking_duration if x == "t_walk" else x for x in value]
                 property_analyzer = fpa.get_prop_analyzer_flat(key, value[0], value[1])
                 data_dict[key].append(property_analyzer.summary_as_dict())
->>>>>>> 5df8328f
 
         for key, value in data_dict.items():
             self.profile_block_to_database(key, value)
