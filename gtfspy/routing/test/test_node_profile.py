from unittest import TestCase

from gtfspy.routing.label import Label, LabelWithTransfers
from gtfspy.routing.node_profile import NodeProfile


class TestNodeProfile(TestCase):

    def test_earliest_arrival_time(self):
        node_profile = NodeProfile()
        self.assertEquals(float("inf"), node_profile.evaluate_earliest_arrival_time_at_target(0, 0))

<<<<<<< HEAD
        node_profile.update_pareto_optimal_tuples(Label(departure_time=1, arrival_time_target=1))
        self.assertEquals(1, node_profile.get_earliest_arrival_time_at_target(0, 0))

        node_profile.update_pareto_optimal_tuples(Label(departure_time=3, arrival_time_target=4))
        self.assertEquals(4, node_profile.get_earliest_arrival_time_at_target(2, 0))
=======
        node_profile.update_pareto_optimal_tuples(ParetoTuple(departure_time=1, arrival_time_target=1))
        self.assertEquals(1, node_profile.evaluate_earliest_arrival_time_at_target(0, 0))

        node_profile.update_pareto_optimal_tuples(ParetoTuple(departure_time=3, arrival_time_target=4))
        self.assertEquals(4, node_profile.evaluate_earliest_arrival_time_at_target(2, 0))
>>>>>>> 24130e11

    def test_pareto_optimality(self):
        node_profile = NodeProfile()

        pair1 = Label(departure_time=1, arrival_time_target=2)
        self.assertTrue(node_profile.update_pareto_optimal_tuples(pair1))

        pair2 = Label(departure_time=2, arrival_time_target=3)
        self.assertTrue(node_profile.update_pareto_optimal_tuples(pair2))

        self.assertEquals(2, len(node_profile._pareto_tuples))

        pair3 = Label(departure_time=1, arrival_time_target=1)
        self.assertTrue(node_profile.update_pareto_optimal_tuples(pair3))
        self.assertEquals(2, len(node_profile._pareto_tuples), msg=str(node_profile.get_pareto_optimal_tuples()))

        pair4 = Label(departure_time=1, arrival_time_target=2)
        self.assertFalse(node_profile.update_pareto_optimal_tuples(pair4))

    def test_pareto_optimality2(self):
        node_profile = NodeProfile()
        pt2 = Label(departure_time=10, arrival_time_target=35)
        self.assertTrue(node_profile.update_pareto_optimal_tuples(pt2))
        pt1 = Label(departure_time=5, arrival_time_target=35)
        self.assertFalse(node_profile.update_pareto_optimal_tuples(pt1))
        self.assertEquals(len(node_profile.get_pareto_optimal_tuples()), 1)

    def test_identity_profile(self):
        identity_profile = NodeProfile(0)
<<<<<<< HEAD
        self.assertFalse(identity_profile.update_pareto_optimal_tuples(Label(10, 10)))
        self.assertEqual(10, identity_profile.get_earliest_arrival_time_at_target(10, 0))
=======
        self.assertFalse(identity_profile.update_pareto_optimal_tuples(ParetoTuple(10, 10)))
        self.assertEqual(10, identity_profile.evaluate_earliest_arrival_time_at_target(10, 0))
>>>>>>> 24130e11

    def test_walk_duration(self):
        node_profile = NodeProfile(walk_to_target_duration=27)
        self.assertEqual(27, node_profile.get_walk_to_target_duration())
        pt1 = Label(departure_time=5, arrival_time_target=35)
        self.assertFalse(node_profile.update_pareto_optimal_tuples(pt1))
        pt2 = Label(departure_time=10, arrival_time_target=35)
        self.assertTrue(node_profile.update_pareto_optimal_tuples(pt2))

    def test_pareto_optimality_with_transfers(self):
        node_profile = NodeProfile()
        pt3 = LabelWithTransfers(departure_time=5, arrival_time_target=35, n_transfers=0)
        pt2 = LabelWithTransfers(departure_time=5, arrival_time_target=35, n_transfers=1)
        pt1 = LabelWithTransfers(departure_time=5, arrival_time_target=35, n_transfers=2)
        self.assertTrue(node_profile.update_pareto_optimal_tuples(pt1))
        self.assertTrue(node_profile.update_pareto_optimal_tuples(pt2))
        self.assertTrue(node_profile.update_pareto_optimal_tuples(pt3))
        self.assertEqual(1, len(node_profile.get_pareto_optimal_tuples()))
<|MERGE_RESOLUTION|>--- conflicted
+++ resolved
@@ -10,19 +10,11 @@
         node_profile = NodeProfile()
         self.assertEquals(float("inf"), node_profile.evaluate_earliest_arrival_time_at_target(0, 0))
 
-<<<<<<< HEAD
         node_profile.update_pareto_optimal_tuples(Label(departure_time=1, arrival_time_target=1))
-        self.assertEquals(1, node_profile.get_earliest_arrival_time_at_target(0, 0))
+        self.assertEquals(1, node_profile.evaluate_earliest_arrival_time_at_target(0, 0))
 
         node_profile.update_pareto_optimal_tuples(Label(departure_time=3, arrival_time_target=4))
-        self.assertEquals(4, node_profile.get_earliest_arrival_time_at_target(2, 0))
-=======
-        node_profile.update_pareto_optimal_tuples(ParetoTuple(departure_time=1, arrival_time_target=1))
-        self.assertEquals(1, node_profile.evaluate_earliest_arrival_time_at_target(0, 0))
-
-        node_profile.update_pareto_optimal_tuples(ParetoTuple(departure_time=3, arrival_time_target=4))
         self.assertEquals(4, node_profile.evaluate_earliest_arrival_time_at_target(2, 0))
->>>>>>> 24130e11
 
     def test_pareto_optimality(self):
         node_profile = NodeProfile()
@@ -52,13 +44,8 @@
 
     def test_identity_profile(self):
         identity_profile = NodeProfile(0)
-<<<<<<< HEAD
         self.assertFalse(identity_profile.update_pareto_optimal_tuples(Label(10, 10)))
-        self.assertEqual(10, identity_profile.get_earliest_arrival_time_at_target(10, 0))
-=======
-        self.assertFalse(identity_profile.update_pareto_optimal_tuples(ParetoTuple(10, 10)))
         self.assertEqual(10, identity_profile.evaluate_earliest_arrival_time_at_target(10, 0))
->>>>>>> 24130e11
 
     def test_walk_duration(self):
         node_profile = NodeProfile(walk_to_target_duration=27)
