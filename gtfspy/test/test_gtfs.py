import datetime
import os
import sqlite3
import unittest

import networkx
import pandas

from gtfspy.gtfs import GTFS
from gtfspy.util import wgs84_distance
from gtfspy.route_types import BUS, TRAM


class TestGTFS(unittest.TestCase):
    """
    Test data can be found under test_data/ directory.
    """

    @classmethod
    def setUpClass(cls):
        """ This method is run once before executing any tests"""
        cls.gtfs_source_dir = os.path.join(os.path.dirname(__file__), "test_data")
        cls.G = GTFS.from_directory_as_inmemory_db(cls.gtfs_source_dir)

    def setUp(self):
        """This method is run once before _each_ test method is executed"""
        self.gtfs_source_dir = self.__class__.gtfs_source_dir
        self.gtfs = self.__class__.G
        # GTFS.from_directory_as_inmemory_db(self.gtfs_source_dir)
        # os.path.join(os.path.dirname(__file__), "test_data")

    def tearDown(self):
        """This method is run once after _each_ test method is executed"""
        pass

    def test_get_cursor(self):
        assert isinstance(self.gtfs.get_cursor(), sqlite3.Cursor)

    def test_tzset(self):
        """ How to test this properly?"""
        pass

    def test_get_timezone_name(self):
        assert isinstance(self.gtfs.get_timezone_string(), str)

    def test_get_day_start_ut(self):
        """ America/Los_Angeles on 2016,1,1 should map to -07:00 when DST IS in place"""
        date = datetime.datetime(2016, 6, 15)
        epoch = datetime.datetime(1970, 1, 1)
        day_start_utc_ut = (date - epoch).total_seconds()
        # day starts 7 hours later in Los Angeles
        day_start_ut_test = day_start_utc_ut + 7 * 3600
        day_start_ut_code = self.gtfs.get_day_start_ut(date)
        # print day_start_ut_test - day_start_ut_code
        assert day_start_ut_test == day_start_ut_code

    def test_get_main_database_path(self):
        assert self.gtfs.get_main_database_path() == "", "in memory database should equal ''"

        from gtfspy.import_gtfs import import_gtfs
        try:
            fname = self.gtfs_source_dir + "/test_gtfs.sqlite"
            if os.path.exists(fname) and os.path.isfile(fname):
                os.remove(fname)
            conn = sqlite3.connect(fname)
            import_gtfs(self.gtfs_source_dir, conn, preserve_connection=True, print_progress=False)
            G = GTFS(conn)
            assert os.path.exists(G.get_main_database_path())
            assert "/test_gtfs.sqlite" in G.get_main_database_path(), "path should be correct"
        finally:
            if os.path.exists(fname) and os.path.isfile(fname):
                os.remove(fname)

    def test_get_table(self):
        df = self.gtfs.get_table("agencies")
        assert isinstance(df, pandas.DataFrame)

    def test_get_table_names(self):
        tables = self.gtfs.get_table_names()
        assert isinstance(tables, list)
        assert len(tables) > 11, "quite many tables should be available"
        assert "routes" in tables

    def test_get_all_route_shapes(self):
        res = self.gtfs.get_all_route_shapes()
        assert isinstance(res, list)
        el = res[0]
        keys = "name type agency lats lons".split()
        for key in keys:
            assert key in el
        for el in res:
            assert isinstance(el["name"], (str, unicode))
            assert isinstance(el["type"], int)
            assert isinstance(el["agency"], (str, unicode))
            assert isinstance(el["lats"], list), type(el['lats'])
            assert isinstance(el["lons"], list)
            assert isinstance(el['lats'][0], float)
            assert isinstance(el['lons'][0], float)

    @unittest.skip
    def test_get_shape_distance_between_stops(self):
        # tested as a part of test_to_directed_graph, although this could be made a separate test as well
        pass

<<<<<<< HEAD
=======
    def test_stops(self):
        self.assertIsInstance(self.gtfs.stops(), pandas.DataFrame)

    def test_stops_by_route_type(self):
        stops = self.gtfs.get_stops_for_route_type(BUS)
        self.assertEquals(len(stops), len(self.gtfs.stops()))
        self.assertIsInstance(stops, pandas.DataFrame)
        stops = self.gtfs.get_stops_for_route_type(TRAM)
        self.assertEquals(len(stops), 0)

    def test_copy_and_filter(self):
        from gtfspy.import_gtfs import import_gtfs
        import hashlib
        try:
            # some preparations:
            fname = self.gtfs_source_dir + "/test_gtfs.sqlite"
            fname_copy = self.gtfs_source_dir + "/test_gtfs_copy.sqlite"
            for fn in [fname, fname_copy]:
                if os.path.exists(fn) and os.path.isfile(fn):
                    os.remove(fn)
            assert not os.path.exists(fname_copy)
            conn = sqlite3.connect(fname)

            import_gtfs(self.gtfs_source_dir, conn, preserve_connection=True, print_progress=False)

            # do a simple copy
            G = GTFS(conn)
            G.copy_and_filter(fname_copy, update_metadata=False)
            # check that the copying has been properly performed:
            hash_orig = hashlib.md5(open(fname, 'rb').read()).hexdigest()
            hash_copy = hashlib.md5(open(fname_copy, 'rb').read()).hexdigest()
            assert os.path.exists(fname_copy)
            assert hash_orig == hash_copy
            os.remove(fname_copy)

            # A simple test that changing update_metadata to True, does update somestuff:
            G.copy_and_filter(fname_copy, update_metadata=True)
            # check that the copying has been properly performed:
            hash_copy = hashlib.md5(open(fname_copy, 'rb').read()).hexdigest()
            assert os.path.exists(fname_copy)
            assert hash_orig != hash_copy
            os.remove(fname_copy)

            # test filtering by agency:
            G.copy_and_filter(fname_copy, agency_ids_to_preserve=['DTA'])
            hash_copy = hashlib.md5(open(fname_copy, 'rb').read()).hexdigest()
            assert hash_orig != hash_copy
            G_copy = GTFS(fname_copy)
            agency_table = G_copy.get_table("agencies")
            assert "EXA" not in agency_table['agency_id'].values, "EXA agency should not be preserved"
            assert "DTA" in agency_table['agency_id'].values, "DTA agency should be preserved"
            routes_table = G_copy.get_table("routes")
            assert "EXR1" not in routes_table['route_id'].values, "EXR1 route_id should not be preserved"
            assert "AB" in routes_table['route_id'].values, "AB route_id should be preserved"
            trips_table = G_copy.get_table("trips")
            assert "EXT1" not in trips_table['trip_id'].values, "EXR1 route_id should not be preserved"
            assert "AB1" in trips_table['trip_id'].values, "AB1 route_id should be preserved"
            calendar_table = G_copy.get_table("calendar")
            assert "FULLW" in calendar_table['service_id'].values, "FULLW service_id should be preserved"
            # stop_times
            stop_times_table = G_copy.get_table("stop_times")
            # 01:23:45 corresponds to 3600 + (32 * 60) + 45 [in day seconds]
            assert 3600 + (32 * 60) + 45 not in stop_times_table['arr_time']
            os.remove(fname_copy)

            # untested tables with filtering: stops, stops_rtree (non-crucial though), shapes
            # (Shapes are not provided in the test data currently)

            # test filtering by start and end time, copy full range
            G.copy_and_filter(fname_copy, start_date="2007-01-01", end_date="2011-01-01", update_metadata=False)
            hash_copy = hashlib.md5(open(fname_copy, 'rb').read()).hexdigest()
            assert hash_orig == hash_copy

            G_copy = GTFS(fname_copy)
            dsut_end = G_copy.get_day_start_ut("2010-12-31")
            dsut_to_trip_I = G_copy.get_tripIs_within_range_by_dsut(dsut_end, dsut_end + 24 * 3600)
            assert len(dsut_to_trip_I) > 0
            os.remove(fname_copy)

            # the end date is not included:
            G.copy_and_filter(fname_copy, start_date="2007-01-02", end_date="2010-12-31")
            hash_copy = hashlib.md5(open(fname_copy, 'rb').read()).hexdigest()
            assert hash_orig != hash_copy
            G_copy = GTFS(fname_copy)
            dsut_end = G_copy.get_day_start_ut("2010-12-31")
            dsut_to_trip_I = G_copy.get_tripIs_within_range_by_dsut(dsut_end, dsut_end+24*3600)
            assert len(dsut_to_trip_I) == 0
            calendar_copy = G_copy.get_table("calendar")
            max_date_calendar = max([datetime.datetime.strptime(el, "%Y-%m-%d")
                                     for el in calendar_copy["end_date"].values])
            min_date_calendar = max([datetime.datetime.strptime(el, "%Y-%m-%d")
                                     for el in calendar_copy["start_date"].values])
            end_date_not_included = datetime.datetime.strptime("2010-12-31", "%Y-%m-%d")
            start_date_not_included = datetime.datetime.strptime("2007-01-01", "%Y-%m-%d")
            assert max_date_calendar < end_date_not_included, "the last date should not be included in calendar"
            assert start_date_not_included < min_date_calendar
            os.remove(fname_copy)

            # test that the db is split by a given spatial boundary
            G.copy_and_filter(fname_copy, buffer_lat=36.914893, buffer_lon=-116.76821, buffer_distance=50000)
            G_copy = GTFS(fname_copy)

            stops_table = G_copy.get_table("stops")
            assert "FUR_CREEK_RES" not in stops_table['stop_id'].values
            assert "AMV" in stops_table['stop_id'].values
            assert len(stops_table['stop_id'].values) == 8

            import pandas
            conn_copy = sqlite3.connect(fname_copy)
            stop_ids_df = pandas.read_sql('SELECT stop_id from stop_times '
                                          'left join stops '
                                          'on stops.stop_I = stop_times.stop_I', conn_copy)
            stop_ids = stop_ids_df["stop_id"].values
            # print stop_ids
            assert "FUR_CREEK_RES" not in stop_ids
            assert "AMV" in stop_ids

            trips_table = G_copy.get_table("trips")
            # print trips_table
            assert "BFC1" not in trips_table['trip_id'].values

            routes_table = G_copy.get_table("routes")
            assert "BFC" not in routes_table['route_id'].values
            # cases:
            # whole trip excluded
            # whole route excluded
            # whole agency excluded
            # part of trip excluded
            # part of route excluded
            # part of agency excluded
            # not removing stops from a trip that returns into area
        finally:
            for fn in [fname, fname_copy]:
                if os.path.exists(fn) and os.path.isfile(fn):
                    os.remove(fn)
>>>>>>> 54ef6b85

    def test_get_timezone_string(self):
        tz_string = self.gtfs.get_timezone_string()
        assert len(tz_string) == 5
        assert tz_string[0] in "+-"
        for i in range(1, 5):
            assert tz_string[i] in "0123456789"
        # print tz_name, tz_string
        dt = datetime.datetime(1970, 1, 1)
        tz_string_epoch = self.gtfs.get_timezone_string(dt)
        assert tz_string != tz_string_epoch

    def test_timezone_convertions(self):
        """
        Two methods are tested:
            ut_seconds_to_gtfs_datetime
            unlocalized_datetime_to_ut_seconds
        """
        ut = 10.0
        gtfs_dt = self.gtfs.unixtime_seconds_to_gtfs_datetime(ut)
        # print gtfs_dt
        unloc_dt = gtfs_dt.replace(tzinfo=None)
        # print unloc_dt
        ut_later = self.gtfs.unlocalized_datetime_to_ut_seconds(unloc_dt)
        # print ut_later
        assert ut == ut_later

    def test_get_trip_trajectory_data_within_timespan(self):
        # untested, really
        s, e = self.gtfs.get_conservative_gtfs_time_span_in_ut()
        res = self.gtfs.get_trip_trajectories_within_timespan(s, s + 3600 * 24)
        assert isinstance(res, dict)

    def test_get_stop_count_data(self):
        start_ut, end_ut = self.gtfs.get_conservative_gtfs_time_span_in_ut()
        df = self.gtfs.get_stop_count_data(start_ut, end_ut)
        assert isinstance(df, pandas.DataFrame)
        columns = ["stop_I", "count", "lat", "lon", "name"]
        for c in columns:
            assert c in df.columns
            el = df[c].iloc[0]
            if c in ["stop_I", "count"]:
                assert isinstance(el,  int)
            if c in ["lat", "lon"]:
                assert isinstance(el, float)
            if c in ["name"]:
                assert isinstance(el, (str, unicode)), type(el)
        assert (df['count'].values > 0).any()

    def test_get_segment_count_data(self):
        s, e = self.gtfs.get_conservative_gtfs_time_span_in_ut()
        res = self.gtfs.get_segment_count_data(s, e, use_shapes=True)
        assert len(res) > 0
        assert res is not None, "this is a it compiles test"

    def test_get_tripIs_active_in_range(self):
        # one line in calendar.txt:
        #  FULLW,1,1,1,1,1,1,1,20070101,20101231
        # one line in trips.txt
        #  AB,FULLW,AB1,to Bullfrog,0,1,
        # lines in stop_times.txt
        #  AB1, 8:00:00, 8:00:00, BEATTY_AIRPORT,1,,,,
        #  AB1, 8:10:00, 8:15:00, BULLFROG, 2,,,,
        dt_start_query = datetime.datetime(2007, 1, 1, 7, 59, 59)
        dt_end_query = datetime.datetime(2007, 1, 1, 8, 2, 01)
        dt_start_real = datetime.datetime(2007, 1, 1, 8, 0, 00)
        dt_end_real = datetime.datetime(2007, 1, 1, 8, 10, 00)
        start_query = self.gtfs.unlocalized_datetime_to_ut_seconds(dt_start_query)
        end_query = self.gtfs.unlocalized_datetime_to_ut_seconds(dt_end_query)
        start_real = self.gtfs.unlocalized_datetime_to_ut_seconds(dt_start_real)
        end_real = self.gtfs.unlocalized_datetime_to_ut_seconds(dt_end_real)

        found = False
        df = self.gtfs.get_tripIs_active_in_range(start_query, end_query)
        for row in df.itertuples():
            assert (row.start_time_ut <= end_query) and \
                   (row.end_time_ut >= start_query), "some trip does not overlap!"
            if row.start_time_ut == start_real and row.end_time_ut == end_real:
                found = True
                # check that overlaps
        # for debugging::
        # if not found:
        #     print start_real, end_real
        #     for h in header:
        #         print h + " |",
        #     print ""
        #     for row in rows:
        #         for el in row:
        #             print el,
        #         print ""
        assert found, "a trip that should be found is not found"

    def test_get_trip_counts_per_day(self):
        df = self.gtfs.get_trip_counts_per_day()
        columns = "dates trip_counts".split(" ")
        for c in columns:
            assert c in df.columns
        el = df.iloc[0]
        assert isinstance(el["dates"], (str, unicode))
        assert isinstance(el["trip_counts"], int)

    def test_get_spreading_trips(self):
        pass  # untested

    def test_get_closest_stop(self):
        # First row in test_data:
        # FUR_CREEK_RES, Furnace Creek Resort (Demo),, 36.425288, -117.133162,,
        lat_s, lon_s = 36.425288, -117.133162
        lat, lon = lat_s + 10**-5, lon_s + 10**-5
        stop_I = self.gtfs.get_closest_stop(lat, lon)
        assert isinstance(stop_I, int)
        df = self.gtfs.stop(stop_I)
        name = df['name'][0]
        # print name
        # check that correct stop has been found:
        assert name == "Furnace Creek Resort (Demo)"
        # distance to the stop should be below 50 meters for such a small separation:
        assert wgs84_distance(lat, lon, lat_s, lon_s) < 50

    def test_get_route_name_and_type_of_tripI(self):
        # just a simple random test:
        trip_I = 1
        name, type_ = self.gtfs.get_route_name_and_type_of_tripI(trip_I)
        assert isinstance(name, unicode)
        assert isinstance(type_, int)

    def get_trip_stop_time_data(self):
        start_ut, end_ut = self.gtfs.get_conservative_gtfs_time_span_in_ut()
        dsut_dict = self.gtfs.get_tripIs_within_range_by_dsut(start_ut, end_ut)
        dsut, trip_Is = dsut_dict.items()[0]
        df = self.gtfs.get_trip_stop_time_data(trip_Is[0], dsut)
        assert isinstance(df, pandas.DataFrame)
        columns = "departure_time_ut lat lon seq shape_break".split(" ")
        el = df.iloc[0]
        for c in columns:
            assert c in df.columns
            if c in "departure_time_ut lat lon".split(" "):
                assert isinstance(el[c], float)
            if c in "seq shape_break".split(" "):
                assert isinstance(el[c], int)

    def test_get_straight_line_transfer_distances(self):
        data = self.gtfs.get_straight_line_transfer_distances()
        assert len(data) > 0
        a_stop_I = None
        for index, row in data.iterrows():
            assert row['from_stop_I'] is not None
            a_stop_I = row['from_stop_I']
            assert row['to_stop_I'] is not None
            assert row['d'] is not None
        data = self.gtfs.get_straight_line_transfer_distances(a_stop_I)
        assert len(data) > 0

    def test_get_conservative_gtfs_time_span_in_ut(self):
        start_ut, end_ut = self.gtfs.get_conservative_gtfs_time_span_in_ut()
        start_dt = datetime.datetime(2007, 1, 1)
        start_ut_comp = self.gtfs.unlocalized_datetime_to_ut_seconds(start_dt)
        end_dt = datetime.datetime(2010, 12, 31)
        end_ut_comp = self.gtfs.unlocalized_datetime_to_ut_seconds(end_dt) + (28 * 3600)
        assert start_ut == start_ut_comp
        assert end_ut == end_ut_comp

    def test_get_location_name(self):
        location_name = self.G.get_location_name()
        self.assertEqual(location_name, "test_data")
        self.assertTrue(isinstance(location_name, (str, unicode) ), type(location_name))
        self.assertGreater(len(location_name), 0)<|MERGE_RESOLUTION|>--- conflicted
+++ resolved
@@ -102,8 +102,6 @@
         # tested as a part of test_to_directed_graph, although this could be made a separate test as well
         pass
 
-<<<<<<< HEAD
-=======
     def test_stops(self):
         self.assertIsInstance(self.gtfs.stops(), pandas.DataFrame)
 
@@ -113,133 +111,6 @@
         self.assertIsInstance(stops, pandas.DataFrame)
         stops = self.gtfs.get_stops_for_route_type(TRAM)
         self.assertEquals(len(stops), 0)
-
-    def test_copy_and_filter(self):
-        from gtfspy.import_gtfs import import_gtfs
-        import hashlib
-        try:
-            # some preparations:
-            fname = self.gtfs_source_dir + "/test_gtfs.sqlite"
-            fname_copy = self.gtfs_source_dir + "/test_gtfs_copy.sqlite"
-            for fn in [fname, fname_copy]:
-                if os.path.exists(fn) and os.path.isfile(fn):
-                    os.remove(fn)
-            assert not os.path.exists(fname_copy)
-            conn = sqlite3.connect(fname)
-
-            import_gtfs(self.gtfs_source_dir, conn, preserve_connection=True, print_progress=False)
-
-            # do a simple copy
-            G = GTFS(conn)
-            G.copy_and_filter(fname_copy, update_metadata=False)
-            # check that the copying has been properly performed:
-            hash_orig = hashlib.md5(open(fname, 'rb').read()).hexdigest()
-            hash_copy = hashlib.md5(open(fname_copy, 'rb').read()).hexdigest()
-            assert os.path.exists(fname_copy)
-            assert hash_orig == hash_copy
-            os.remove(fname_copy)
-
-            # A simple test that changing update_metadata to True, does update somestuff:
-            G.copy_and_filter(fname_copy, update_metadata=True)
-            # check that the copying has been properly performed:
-            hash_copy = hashlib.md5(open(fname_copy, 'rb').read()).hexdigest()
-            assert os.path.exists(fname_copy)
-            assert hash_orig != hash_copy
-            os.remove(fname_copy)
-
-            # test filtering by agency:
-            G.copy_and_filter(fname_copy, agency_ids_to_preserve=['DTA'])
-            hash_copy = hashlib.md5(open(fname_copy, 'rb').read()).hexdigest()
-            assert hash_orig != hash_copy
-            G_copy = GTFS(fname_copy)
-            agency_table = G_copy.get_table("agencies")
-            assert "EXA" not in agency_table['agency_id'].values, "EXA agency should not be preserved"
-            assert "DTA" in agency_table['agency_id'].values, "DTA agency should be preserved"
-            routes_table = G_copy.get_table("routes")
-            assert "EXR1" not in routes_table['route_id'].values, "EXR1 route_id should not be preserved"
-            assert "AB" in routes_table['route_id'].values, "AB route_id should be preserved"
-            trips_table = G_copy.get_table("trips")
-            assert "EXT1" not in trips_table['trip_id'].values, "EXR1 route_id should not be preserved"
-            assert "AB1" in trips_table['trip_id'].values, "AB1 route_id should be preserved"
-            calendar_table = G_copy.get_table("calendar")
-            assert "FULLW" in calendar_table['service_id'].values, "FULLW service_id should be preserved"
-            # stop_times
-            stop_times_table = G_copy.get_table("stop_times")
-            # 01:23:45 corresponds to 3600 + (32 * 60) + 45 [in day seconds]
-            assert 3600 + (32 * 60) + 45 not in stop_times_table['arr_time']
-            os.remove(fname_copy)
-
-            # untested tables with filtering: stops, stops_rtree (non-crucial though), shapes
-            # (Shapes are not provided in the test data currently)
-
-            # test filtering by start and end time, copy full range
-            G.copy_and_filter(fname_copy, start_date="2007-01-01", end_date="2011-01-01", update_metadata=False)
-            hash_copy = hashlib.md5(open(fname_copy, 'rb').read()).hexdigest()
-            assert hash_orig == hash_copy
-
-            G_copy = GTFS(fname_copy)
-            dsut_end = G_copy.get_day_start_ut("2010-12-31")
-            dsut_to_trip_I = G_copy.get_tripIs_within_range_by_dsut(dsut_end, dsut_end + 24 * 3600)
-            assert len(dsut_to_trip_I) > 0
-            os.remove(fname_copy)
-
-            # the end date is not included:
-            G.copy_and_filter(fname_copy, start_date="2007-01-02", end_date="2010-12-31")
-            hash_copy = hashlib.md5(open(fname_copy, 'rb').read()).hexdigest()
-            assert hash_orig != hash_copy
-            G_copy = GTFS(fname_copy)
-            dsut_end = G_copy.get_day_start_ut("2010-12-31")
-            dsut_to_trip_I = G_copy.get_tripIs_within_range_by_dsut(dsut_end, dsut_end+24*3600)
-            assert len(dsut_to_trip_I) == 0
-            calendar_copy = G_copy.get_table("calendar")
-            max_date_calendar = max([datetime.datetime.strptime(el, "%Y-%m-%d")
-                                     for el in calendar_copy["end_date"].values])
-            min_date_calendar = max([datetime.datetime.strptime(el, "%Y-%m-%d")
-                                     for el in calendar_copy["start_date"].values])
-            end_date_not_included = datetime.datetime.strptime("2010-12-31", "%Y-%m-%d")
-            start_date_not_included = datetime.datetime.strptime("2007-01-01", "%Y-%m-%d")
-            assert max_date_calendar < end_date_not_included, "the last date should not be included in calendar"
-            assert start_date_not_included < min_date_calendar
-            os.remove(fname_copy)
-
-            # test that the db is split by a given spatial boundary
-            G.copy_and_filter(fname_copy, buffer_lat=36.914893, buffer_lon=-116.76821, buffer_distance=50000)
-            G_copy = GTFS(fname_copy)
-
-            stops_table = G_copy.get_table("stops")
-            assert "FUR_CREEK_RES" not in stops_table['stop_id'].values
-            assert "AMV" in stops_table['stop_id'].values
-            assert len(stops_table['stop_id'].values) == 8
-
-            import pandas
-            conn_copy = sqlite3.connect(fname_copy)
-            stop_ids_df = pandas.read_sql('SELECT stop_id from stop_times '
-                                          'left join stops '
-                                          'on stops.stop_I = stop_times.stop_I', conn_copy)
-            stop_ids = stop_ids_df["stop_id"].values
-            # print stop_ids
-            assert "FUR_CREEK_RES" not in stop_ids
-            assert "AMV" in stop_ids
-
-            trips_table = G_copy.get_table("trips")
-            # print trips_table
-            assert "BFC1" not in trips_table['trip_id'].values
-
-            routes_table = G_copy.get_table("routes")
-            assert "BFC" not in routes_table['route_id'].values
-            # cases:
-            # whole trip excluded
-            # whole route excluded
-            # whole agency excluded
-            # part of trip excluded
-            # part of route excluded
-            # part of agency excluded
-            # not removing stops from a trip that returns into area
-        finally:
-            for fn in [fname, fname_copy]:
-                if os.path.exists(fn) and os.path.isfile(fn):
-                    os.remove(fn)
->>>>>>> 54ef6b85
 
     def test_get_timezone_string(self):
         tz_string = self.gtfs.get_timezone_string()
