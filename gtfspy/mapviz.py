import math
from urllib.error import URLError

import matplotlib as mpl
import matplotlib.pyplot as plt
import matplotlib.lines as mlines

import numpy
import smopy
from matplotlib import colors as mcolors
from matplotlib_scalebar.scalebar import ScaleBar

import gtfspy.smopy_plot_helper
from gtfspy import util
from gtfspy.gtfs import GTFS
from gtfspy.route_types import ROUTE_TYPE_TO_COLOR, ROUTE_TYPE_TO_ZORDER, ROUTE_TYPE_TO_SHORT_DESCRIPTION
from gtfspy.stats import get_spatial_bounds, get_median_lat_lon_of_stops

"""
This module contains functions for plotting (static) visualizations of the public transport networks using matplotlib.
"""
from gtfspy.extended_route_types import ROUTE_TYPE_CONVERSION

MAP_STYLES = [
    "rastertiles/voyager",
    "rastertiles/voyager_nolabels",
    "rastertiles/voyager_only_labels",
    "rastertiles/voyager_labels_under",
    "light_all",
    "dark_all",
    "light_nolabels",
    "light_only_labels",
    "dark_nolabels",
    "dark_only_labels"
]


def _get_median_centered_plot_bounds(g):
    lon_min, lon_max, lat_min, lat_max = get_spatial_bounds(g)
    lat_median, lon_median = get_median_lat_lon_of_stops(g)
    lon_diff = max(abs(lon_median - lon_min), abs(lon_median - lon_max))
    lat_diff = max(abs(lat_median - lat_min), abs(lat_median - lat_max))
    plot_lon_min = lon_median - lon_diff
    plot_lon_max = lon_median + lon_diff
    plot_lat_min = lat_median - lat_diff
    plot_lat_max = lat_median + lat_diff
    return plot_lon_min, plot_lon_max, plot_lat_min, plot_lat_max


def plot_route_network_from_gtfs(g, ax=None, spatial_bounds=None,
                                 map_alpha=0.8, scalebar=True, legend=True,
                                 return_smopy_map=False, map_style=None):
    """
    Parameters
    ----------
    g: A gtfspy.gtfs.GTFS object
        Where to get the data from?
    ax: matplotlib.Axes object, optional
        If None, a new figure and an axis is created
    spatial_bounds: dict, optional
        with str keys: lon_min, lon_max, lat_min, lat_max
    map_alpha: float, optional
        alpha for the background map
    scalebar: bool, optional
        whether or not to show a scale bar
    legend: bool, optional
        whether or not to show a legend
    return_smopy_map: bool, optional
        defaulting to false
    map_style: str, optional
        background map style, one of MAP_STYLES

    Returns
    -------
    ax: matplotlib.axes.Axes
    """
    assert (isinstance(g, GTFS))
    route_shapes = g.get_all_route_shapes()

    if spatial_bounds is None:
        spatial_bounds = get_spatial_bounds(g, as_dict=True)
    if ax is not None:
        bbox = ax.get_window_extent().transformed(ax.figure.dpi_scale_trans.inverted())
        width, height = bbox.width, bbox.height
        spatial_bounds = _expand_spatial_bounds_to_fit_axes(spatial_bounds, width, height)
    return plot_as_routes(route_shapes,
                          ax=ax,
                          spatial_bounds=spatial_bounds,
                          map_alpha=map_alpha,
                          scalebar=scalebar,
                          legend=legend,
                          return_smopy_map=return_smopy_map,
                          map_style=map_style)


def plot_as_routes(route_shapes, ax=None, spatial_bounds=None, map_alpha=0.8, scalebar=True, legend=True,
                   return_smopy_map=False, line_width_attribute=None, line_width_scale=1.0, map_style=None):
    """
    Parameters
    ----------
    route_shapes: list of dicts that should have the following keys
            name, type, agency, lats, lons
            with types
            list, list, str, list, list
    ax: axis object
    spatial_bounds: dict
    map_alpha: float, optional
        alpha for the background map
    scalebar: bool, optional
        whether or not to show a scale bar
    legend: bool, optional
        whether or not to show a legend
    return_smopy_map: bool, optional
        defaulting to false
    line_width_attribute: str, optional
    line_width_scale: float
    map_style: str, optional
        background map style, one of MAP_STYLES


    Returns
    -------
    ax: matplotlib.axes object
    """
    lon_min = spatial_bounds['lon_min']
    lon_max = spatial_bounds['lon_max']
    lat_min = spatial_bounds['lat_min']
    lat_max = spatial_bounds['lat_max']
    if ax is None:
        fig = plt.figure()
        ax = fig.add_subplot(111)

    smopy_map = get_smopy_map(lon_min, lon_max, lat_min, lat_max, map_style=map_style)
    ax = smopy_map.show_mpl(figsize=None, ax=ax, alpha=map_alpha)
    bound_pixel_xs, bound_pixel_ys = smopy_map.to_pixels(numpy.array([lat_min, lat_max]),
                                                         numpy.array([lon_min, lon_max]))

    route_types_to_lines = {}
    for shape in route_shapes:
        route_type = ROUTE_TYPE_CONVERSION[shape['type']]
        lats = numpy.array(shape['lats'])
        lons = numpy.array(shape['lons'])
        if line_width_attribute:
            line_width = line_width_scale * shape[line_width_attribute]
        else:
            line_width = 1
        xs, ys = smopy_map.to_pixels(lats, lons)
        line, = ax.plot(xs, ys, linewidth=line_width, color=ROUTE_TYPE_TO_COLOR[route_type],
                        zorder=ROUTE_TYPE_TO_ZORDER[route_type])
        route_types_to_lines[route_type] = line

    if legend:
        lines = list(route_types_to_lines.values())
        labels = [ROUTE_TYPE_TO_SHORT_DESCRIPTION[route_type] for route_type in route_types_to_lines.keys()]
        ax.legend(lines, labels, loc="upper left")

    if scalebar:
        _add_scale_bar(ax, lat_max, lon_min, lon_max, bound_pixel_xs.max() - bound_pixel_xs.min())

    ax.set_xticks([])
    ax.set_yticks([])

    ax.set_xlim(bound_pixel_xs.min(), bound_pixel_xs.max())
    ax.set_ylim(bound_pixel_ys.max(), bound_pixel_ys.min())
    if return_smopy_map:
        return ax, smopy_map
    else:
        return ax


def plot_routes_as_stop_to_stop_network(from_lats, from_lons, to_lats, to_lons, attributes=None, color_attributes=None,
                                        zorders=None,
                                        line_labels=None,
                                        ax=None,
                                        spatial_bounds=None,
                                        alpha=1,
                                        map_alpha=0.8,
                                        scalebar=True,
                                        return_smopy_map=False,
                                        c=None, linewidth=None,
                                        linewidth_multiplier=1,
                                        use_log_scale=False):
    if attributes is None:
        attributes = len(list(from_lats)) * [None]
    if not linewidth:
        linewidth = 1
    if color_attributes is None:
        color_attributes = len(list(from_lats)) * [None]
        assert c is not None
    if zorders is None:
        zorders = len(list(from_lats)) * [1]
    if line_labels is None:
        line_labels = len(list(from_lats)) * [None]

    if spatial_bounds is None:
        lon_min = min(list(from_lons) + list(to_lons))
        lon_max = max(list(from_lons) + list(to_lons))
        lat_min = min(list(from_lats) + list(to_lats))
        lat_max = max(list(from_lats) + list(to_lats))
    else:
        lon_min = spatial_bounds['lon_min']
        lon_max = spatial_bounds['lon_max']
        lat_min = spatial_bounds['lat_min']
        lat_max = spatial_bounds['lat_max']
    if ax is None:
        fig = plt.figure()
        ax = fig.add_subplot(111)

    smopy_map = get_smopy_map(lon_min, lon_max, lat_min, lat_max, map_style="dark_nolabels")
    ax = smopy_map.show_mpl(figsize=None, ax=ax, alpha=map_alpha)
    bound_pixel_xs, bound_pixel_ys = smopy_map.to_pixels(numpy.array([lat_min, lat_max]),
                                                         numpy.array([lon_min, lon_max]))

    for from_lat, from_lon, to_lat, to_lon, attribute, color_attribute, zorder, line_label in zip(from_lats,
                                                                                                  from_lons,
                                                                                                  to_lats,
                                                                                                  to_lons,
                                                                                                  attributes,
                                                                                                  color_attributes,
                                                                                                  zorders,
                                                                                                  line_labels):

        if color_attribute is None:
            color = c
        else:
            a = ROUTE_TYPE_CONVERSION[color_attribute]
            color = ROUTE_TYPE_TO_COLOR[a]
            zorder = ROUTE_TYPE_TO_ZORDER[a]
        if not attribute:
            attribute = linewidth
        if use_log_scale:
            attribute = math.log10(attribute)

        xs, ys = smopy_map.to_pixels(numpy.array([from_lat, to_lat]), numpy.array([from_lon, to_lon]))

        ax.plot(xs, ys, color=color, linewidth=attribute * linewidth_multiplier, zorder=zorder, alpha=alpha)
        if line_label:
            ax.text(xs.mean(), ys.mean(), line_label,
                    # verticalalignment='bottom', horizontalalignment='right',
                    color='green', fontsize=15)

    legend = True if color_attributes[0] is not None else False

    if legend:
        unique_types = set(color_attributes)
        lines = []

        for i in unique_types:
            line = mlines.Line2D([], [], color=ROUTE_TYPE_TO_COLOR[i], markersize=15,
                                 label=ROUTE_TYPE_TO_SHORT_DESCRIPTION[i])

            lines.append(line)

        #line = mlines.Line2D([0], [0], color="w")
        #lines.append(line)

        for i in [50, 100, 200, 500, 1000]:
            line = mlines.Line2D([], [], color="black", linewidth=i*linewidth_multiplier,
                                 label="{0: >4}".format(str(i))
                                 if not i == 200 else "{0: >4}".format(str(i))+" veh./day")

            lines.append(line)
        handles = lines
        labels = [h.get_label() for h in handles]

        ax.legend(handles=handles, labels=labels, loc=2, ncol=2, prop={'size': 7})

    if scalebar:
        _add_scale_bar(ax, lat_max, lon_min, lon_max, bound_pixel_xs.max() - bound_pixel_xs.min())

    ax.set_xticks([])
    ax.set_yticks([])

    ax.set_xlim(bound_pixel_xs.min(), bound_pixel_xs.max())
    ax.set_ylim(bound_pixel_ys.max(), bound_pixel_ys.min())

    if return_smopy_map:
        return ax, smopy_map
    else:
        return ax


def _add_scale_bar(ax, lat, lon_min, lon_max, width_pixels, font_properties=None):
    distance_m = util.wgs84_distance(lat, lon_min, lat, lon_max)
    scalebar = ScaleBar(distance_m / width_pixels, font_properties=font_properties)  # 1 pixel = 0.2 meter
    ax.add_artist(scalebar)


def _expand_spatial_bounds_to_fit_axes(bounds, ax_width, ax_height):
    """
    Parameters
    ----------
    bounds: dict
    ax_width: float
    ax_height: float

    Returns
    -------
    spatial_bounds
    """
    b = bounds
    height_meters = util.wgs84_distance(b['lat_min'], b['lon_min'], b['lat_max'], b['lon_min'])
    width_meters = util.wgs84_distance(b['lat_min'], b['lon_min'], b['lat_min'], b['lon_max'])
    x_per_y_meters = width_meters / height_meters
    x_per_y_axes = ax_width / ax_height
    if x_per_y_axes > x_per_y_meters:  # x-axis
        # axis x_axis has slack -> the spatial longitude bounds need to be extended
        width_meters_new = (height_meters * x_per_y_axes)
        d_lon_new = ((b['lon_max'] - b['lon_min']) / width_meters) * width_meters_new
        mean_lon = (b['lon_min'] + b['lon_max']) / 2.
        lon_min = mean_lon - d_lon_new / 2.
        lon_max = mean_lon + d_lon_new / 2.
        spatial_bounds = {
            "lon_min": lon_min,
            "lon_max": lon_max,
            "lat_min": b['lat_min'],
            "lat_max": b['lat_max']
        }
    else:
        # axis y_axis has slack -> the spatial latitude bounds need to be extended
        height_meters_new = (width_meters / x_per_y_axes)
        d_lat_new = ((b['lat_max'] - b['lat_min']) / height_meters) * height_meters_new
        mean_lat = (b['lat_min'] + b['lat_max']) / 2.
        lat_min = mean_lat - d_lat_new / 2.
        lat_max = mean_lat + d_lat_new / 2.
        spatial_bounds = {
            "lon_min": b['lon_min'],
            "lon_max": b['lon_max'],
            "lat_min": lat_min,
            "lat_max": lat_max
        }
    return spatial_bounds


def plot_route_network_thumbnail(g, map_style=None):
    width = 512  # pixels
    height = 300  # pixels
    scale = 24
    dpi = mpl.rcParams["figure.dpi"]

    width_m = width * scale
    height_m = height * scale
    median_lat, median_lon = get_median_lat_lon_of_stops(g)
    dlat = util.wgs84_height(height_m)
    dlon = util.wgs84_width(width_m, median_lat)
    spatial_bounds = {
        "lon_min": median_lon - dlon,
        "lon_max": median_lon + dlon,
        "lat_min": median_lat - dlat,
        "lat_max": median_lat + dlat
    }
    fig = plt.figure(figsize=(width / dpi, height / dpi))
    ax = fig.add_subplot(111)
    plt.subplots_adjust(bottom=0.0, left=0.0, right=1.0, top=1.0)
    return plot_route_network_from_gtfs(g, ax, spatial_bounds, map_alpha=1.0, scalebar=False, legend=False,
                                        map_style=map_style)
<<<<<<< HEAD

=======
>>>>>>> 9857af85

def plot_stops_with_categorical_attributes_with_smopy_helper(lats_list, lons_list, attributes_list, labels=None, s=1, spatial_bounds=None,
                                           colorbar=False, ax=None, cmap=None, norm=None, alpha=None, colors=None,
                                           markers=None, scalebar=True):
    if not colors:
        colors = mcolors.BASE_COLORS
    if not markers:
        markers = ["."]*5

    fig = plt.figure()
    ax = fig.add_subplot(111, projection="smopy_axes")

    axes = []
    for lats, lons, attributes, c, marker, label in zip(lats_list, lons_list, attributes_list, colors, markers, labels):
        ax.scatter(lons, lats, s=s, c=c, marker=marker, label=label)

    if scalebar:
        ax.add_scalebar()
    if spatial_bounds:
        ax.set_plot_bounds(**spatial_bounds)
    ax.set_xticks([])
    ax.set_yticks([])

    return ax


def plot_stops_with_categorical_attributes(lats_list, lons_list, attributes_list, s=1, spatial_bounds=None,
                                           colorbar=False, ax=None, cmap=None, norm=None, alpha=None, colors=None, markers=None, scalebar=True):
    if not colors:
        colors = mcolors.BASE_COLORS

<<<<<<< HEAD
=======
def plot_stops_with_categorical_attributes_with_smopy_helper(lats_list, lons_list, attributes_list, labels=None, s=1, spatial_bounds=None,
                                           colorbar=False, ax=None, cmap=None, norm=None, alpha=None, colors=None,
                                           markers=None, scalebar=True):
    if not colors:
        colors = mcolors.BASE_COLORS
    if not markers:
        markers = ["."]*5

    fig = plt.figure()
    ax = fig.add_subplot(111, projection="smopy_axes")

    axes = []
    for lats, lons, attributes, c, marker, label in zip(lats_list, lons_list, attributes_list, colors, markers, labels):
        ax.scatter(lons, lats, s=s, c=c, marker=marker, label=label)

    if scalebar:
        ax.add_scalebar()
    if spatial_bounds:
        ax.set_plot_bounds(**spatial_bounds)
    ax.set_xticks([])
    ax.set_yticks([])

    return ax


def plot_stops_with_categorical_attributes(lats_list, lons_list, attributes_list, s=1, spatial_bounds=None,
                                           colorbar=False, ax=None, cmap=None, norm=None, alpha=None, colors=None, markers=None, scalebar=True):
    if not colors:
        colors = mcolors.BASE_COLORS
    if not markers:
        markers = [".", "o", "v", "^", "P", "*"]
>>>>>>> 9857af85
    if not spatial_bounds:
        lon_min = min([min(x) for x in lons_list])
        lon_max = max([max(x) for x in lons_list])
        lat_min = min([min(x) for x in lats_list])
        lat_max = max([max(x) for x in lats_list])
    else:
        lon_min = spatial_bounds['lon_min']
        lon_max = spatial_bounds['lon_max']
        lat_min = spatial_bounds['lat_min']
        lat_max = spatial_bounds['lat_max']
    smopy_map = get_smopy_map(lon_min, lon_max, lat_min, lat_max, map_style="dark_nolabels")
    if ax is None:
        fig = plt.figure()
        ax = fig.add_subplot(111)
    min_x = max_x = min_y = max_y = None
    for lat in [lat_min, lat_max]:
        for lon in [lon_min, lon_max]:
            x, y = smopy_map.to_pixels(lat, lon)
            if not min_x:
                min_x = x
                max_x = x
                min_y = y
                max_y = y
            else:
                max_x = max(max_x, x)
                max_y = max(max_y, y)
                min_y = min(min_y, y)
                min_x = min(min_x, x)

    ax.set_xlim(min_x, max_x)
    ax.set_ylim(max_y, min_y)
    ax.set_xticks([])
    ax.set_yticks([])
    ax = smopy_map.show_mpl(figsize=None, ax=ax, alpha=0.8)
    bound_pixel_xs, bound_pixel_ys = smopy_map.to_pixels(numpy.array([lat_min, lat_max]),
                                                         numpy.array([lon_min, lon_max]))
    if scalebar:
        _add_scale_bar(ax, lat_max, lon_min, lon_max, bound_pixel_xs.max() - bound_pixel_xs.min())

    axes = []
    for lats, lons, attributes, c, marker in zip(lats_list, lons_list, attributes_list, colors, markers):
        x, y = zip(*[smopy_map.to_pixels(lat, lon) for lat, lon in zip(lats, lons)])
        ax = plt.scatter(x, y, s=s, c=c, marker=marker)
        axes.append(ax)

    return axes, smopy_map


def plot_stops_with_attributes(lats, lons, attribute, s=0.5, spatial_bounds=None, colorbar=False, ax=None,
                               cmap=None, norm=None, alpha=None, scalebar=False, map_style="dark_nolabels"):

    if not spatial_bounds:
        lon_min = min(lons)
        lon_max = max(lons)
        lat_min = min(lats)
        lat_max = max(lats)
    else:
        print("using predefined spatial bounds")
        lon_min = spatial_bounds['lon_min']
        lon_max = spatial_bounds['lon_max']
        lat_min = spatial_bounds['lat_min']
        lat_max = spatial_bounds['lat_max']
    smopy_map = get_smopy_map(lon_min, lon_max, lat_min, lat_max, map_style=map_style)
    if ax is None:
        fig = plt.figure()
        ax = fig.add_subplot(111)
    ax = smopy_map.show_mpl(figsize=None, ax=ax, alpha=0.8)

    xs, ys = smopy_map.to_pixels(lats, lons)
    bound_pixel_xs, bound_pixel_ys = smopy_map.to_pixels(numpy.array([lat_min, lat_max]),
                                                         numpy.array([lon_min, lon_max]))
    cax = ax.scatter(xs, ys, c=attribute, s=s, cmap=cmap, norm=norm, alpha=alpha)
    ax.set_xlim(bound_pixel_xs)
    ax.set_ylim(bound_pixel_ys)
    if scalebar:
        _add_scale_bar(ax, lat_max, lon_min, lon_max, bound_pixel_xs.max() - bound_pixel_xs.min(), font_properties={"size": 15})
    if colorbar:
        return ax, cax, smopy_map

    return ax


def plot_all_stops(g, ax=None, spatial_bounds=None):
    """
    Parameters
    ----------
    g: A gtfspy.gtfs.GTFS object
    ax: matplotlib.Axes object, optional
        If None, a new figure and an axis is created, otherwise results are plotted on the axis.
    spatial_bounds: dict, optional

    Returns
    -------
    ax: matplotlib.Axes

    """
    assert (isinstance(g, GTFS))
    if spatial_bounds is None:
        spatial_bounds = get_spatial_bounds(g, as_dict=True)
    sb = spatial_bounds
    smopy_map = get_smopy_map(sb['lon_min'], sb['lon_max'], sb['lat_min'], sb['lat_max'])
    if ax is None:
        fig = plt.figure()
        ax = fig.add_subplot(111)
    ax = smopy_map.show_mpl(figsize=None, ax=ax, alpha=0.8)

    stops = g.stops()
    lats = numpy.array(stops['lat'])
    lons = numpy.array(stops['lon'])

    xs, ys = smopy_map.to_pixels(lats, lons)
    ax.scatter(xs, ys, color="red", s=10)

    ax.set_xlim(min(xs), max(xs))
    ax.set_ylim(max(ys), min(ys))
    return ax


def get_smopy_map(lon_min, lon_max, lat_min, lat_max, z=None, map_style=None):
    ORIG_TILE_SERVER = smopy.TILE_SERVER
    if map_style is not None:
        assert map_style in MAP_STYLES, \
            map_style + " (map_style parameter) is not a valid CartoDB mapping style. " \
            "Options are " + str(MAP_STYLES)
        smopy.TILE_SERVER = "http://1.basemaps.cartocdn.com/" + map_style + "/{z}/{x}/{y}.png"

    args = (lat_min, lat_max, lon_min, lon_max, map_style, z)
    if args not in get_smopy_map.maps:
        kwargs = {}
        if z is not None:  # this hack may not work
            smopy.Map.get_allowed_zoom = lambda _self, _el: z
            kwargs['z'] = z
        try:
            get_smopy_map.maps[args] = smopy.Map((lat_min, lon_min, lat_max, lon_max), **kwargs)
        except URLError:
            raise RuntimeError("\n Could not load background map from the tile server: " +
                               smopy.TILE_SERVER +
                               "\n Please check that the tile server exists and "
                               "that your are connected to the internet.")
    smopy.TILE_SERVER = ORIG_TILE_SERVER
    return get_smopy_map.maps[args]


get_smopy_map.maps = {}<|MERGE_RESOLUTION|>--- conflicted
+++ resolved
@@ -354,10 +354,6 @@
     plt.subplots_adjust(bottom=0.0, left=0.0, right=1.0, top=1.0)
     return plot_route_network_from_gtfs(g, ax, spatial_bounds, map_alpha=1.0, scalebar=False, legend=False,
                                         map_style=map_style)
-<<<<<<< HEAD
-
-=======
->>>>>>> 9857af85
 
 def plot_stops_with_categorical_attributes_with_smopy_helper(lats_list, lons_list, attributes_list, labels=None, s=1, spatial_bounds=None,
                                            colorbar=False, ax=None, cmap=None, norm=None, alpha=None, colors=None,
@@ -389,8 +385,6 @@
     if not colors:
         colors = mcolors.BASE_COLORS
 
-<<<<<<< HEAD
-=======
 def plot_stops_with_categorical_attributes_with_smopy_helper(lats_list, lons_list, attributes_list, labels=None, s=1, spatial_bounds=None,
                                            colorbar=False, ax=None, cmap=None, norm=None, alpha=None, colors=None,
                                            markers=None, scalebar=True):
@@ -422,7 +416,6 @@
         colors = mcolors.BASE_COLORS
     if not markers:
         markers = [".", "o", "v", "^", "P", "*"]
->>>>>>> 9857af85
     if not spatial_bounds:
         lon_min = min([min(x) for x in lons_list])
         lon_max = max([max(x) for x in lons_list])
