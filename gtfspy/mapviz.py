--- conflicted
+++ resolved
@@ -428,11 +428,7 @@
     return ax
 
 
-<<<<<<< HEAD
-def plot_all_stops(g, ax=None, scalebar=False, map_style=None):
-=======
-def plot_all_stops(g, ax=None):
->>>>>>> 5bec7778
+def plot_all_stops(g, ax=None, map_style=None):
     """
     Parameters
     ----------
