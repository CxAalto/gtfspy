--- conflicted
+++ resolved
@@ -145,12 +145,8 @@
         assert c is not None
     if zorders is None:
         zorders = len(list(from_lats))*[1]
-<<<<<<< HEAD
-
     if line_labels is None:
         line_labels = len(list(from_lats))*[None]
-=======
->>>>>>> d574c31a
 
     if spatial_bounds is None:
         lon_min = min(list(from_lons) + list(to_lons))
@@ -171,7 +167,6 @@
     bound_pixel_xs, bound_pixel_ys = smopy_map.to_pixels(numpy.array([lat_min, lat_max]),
                                                          numpy.array([lon_min, lon_max]))
 
-<<<<<<< HEAD
     for from_lat, from_lon, to_lat, to_lon, attribute, color_attribute, zorder, line_label in zip(from_lats,
                                                                                                   from_lons,
                                                                                                   to_lats,
@@ -182,18 +177,7 @@
                                                                                                   line_labels):
 
 
-=======
-    for from_lat, from_lon, to_lat, to_lon, attribute, color_attribute, zorder in zip(from_lats,
-                                                                                      from_lons,
-                                                                                      to_lats,
-                                                                                      to_lons,
-                                                                                      attributes,
-                                                                                      color_attributes,
-                                                                                      zorders):
-
-        
-        
->>>>>>> d574c31a
+
         if color_attribute is None:
             color = c
         else:
@@ -206,7 +190,6 @@
             attribute = math.log10(attribute)
 
         xs, ys = smopy_map.to_pixels(numpy.array([from_lat, to_lat]), numpy.array([from_lon, to_lon]))
-<<<<<<< HEAD
 
         ax.plot(xs, ys, color=color, linewidth=attribute*linewidth_multiplier, zorder=zorder, alpha=alpha)
         if line_label:
@@ -214,38 +197,22 @@
                     # verticalalignment='bottom', horizontalalignment='right',
                     color='green', fontsize=15)
 
-=======
-        ax.plot(xs, ys, color=color, linewidth=attribute*linewidth_multiplier, zorder=zorder, alpha=alpha)
-
->>>>>>> d574c31a
     legend = True if color_attributes is not None else False
     import matplotlib.lines as mlines
         
     if legend:
-<<<<<<< HEAD
         unique_types = set(color_attributes)
         lines = []
         
         for i in unique_types:
             line = mlines.Line2D([], [], color=ROUTE_TYPE_TO_COLOR[i], markersize=15,
                                  label=ROUTE_TYPE_TO_SHORT_DESCRIPTION[i])
-=======
-        unique_types = color_attributes.unique()
-        lines = []
-        
-        for i in unique_types:
-            line = mlines.Line2D([], [], color=ROUTE_TYPE_TO_COLOR[i],markersize=15,
-                                label=ROUTE_TYPE_TO_SHORT_DESCRIPTION[i])
->>>>>>> d574c31a
+
             lines.append(line)
         handles = lines
         labels = [h.get_label() for h in handles] 
             
-<<<<<<< HEAD
         ax.legend(handles=handles, labels=labels, loc=4)
-=======
-        ax.legend(handles=handles, labels = labels, loc = 4)
->>>>>>> d574c31a
         
     if scalebar:
         _add_scale_bar(ax, lat_max, lon_min, lon_max, bound_pixel_xs.max() - bound_pixel_xs.min())
