--- conflicted
+++ resolved
@@ -4,7 +4,6 @@
 from contextlib import contextmanager
 from matplotlib.axes import Axes
 from matplotlib.projections import register_projection
-<<<<<<< HEAD
 from matplotlib.collections import LineCollection
 
 import matplotlib.lines as mlines
@@ -13,10 +12,7 @@
 from shapely.geometry import LineString
 import smopy
 import numpy
-=======
-from matplotlib_scalebar.scalebar import ScaleBar
-from urllib.error import URLError
->>>>>>> 5028c553
+
 
 from gtfspy import util
 from gtfspy.route_types import ROUTE_TYPE_TO_COLOR, ROUTE_TYPE_TO_SHORT_DESCRIPTION
@@ -184,21 +180,13 @@
         set_plot_bounds
         """
 
-<<<<<<< HEAD
-    def set_map_bounds(self, lon_min=None, lon_max=None, lat_min=None, lat_max=None):
-
-=======
->>>>>>> 5028c553
         self.lon_min, self.lon_max, self.lat_min, self.lat_max = lon_min, lon_max, lat_min, lat_max
         self.smopy_map = self._init_smopy_map(lon_min, lon_max, lat_min, lat_max)
         self.map_fixed = True
         super().imshow(self.smopy_map.to_pil())
 
     def set_plot_bounds(self, lon_min=None, lon_max=None, lat_min=None, lat_max=None):
-<<<<<<< HEAD
-
-        assert self.smopy_map
-=======
+
         """
         Sets the plot bounds similar to ax.set_xlim() and ax.set_ylim()
 
@@ -214,7 +202,6 @@
         set_map_bounds
         """
         assert self.smopy_map, "The smopy map needs to be intialized using set_map_bounds"
->>>>>>> 5028c553
         assert all([lon_max, lon_min, lat_min, lat_max])
         xs, ys = self.smopy_map.to_pixels(numpy.array([lat_min, lat_max]),
                                           numpy.array([lon_min, lon_max]))
@@ -228,7 +215,6 @@
         scalebar = ScaleBar(distance_m / (xs.max() - xs.min()))
         self.add_artist(scalebar)
 
-<<<<<<< HEAD
     def plot_line_segments(self, coords=None,
                            linewidths=None,
                            color=None,
@@ -253,29 +239,7 @@
             if not self.smopy_map or not self.map_fixed:
                 self.smopy_map = self._get_smopy_map_from_coords(lons, lats)
                 #self.prev_plots.append((lons, lats, dict(**kwargs)))
-        xy_coords = [[self.smopy_map.to_pixels(x[0][1],x[0][0]), self.smopy_map.to_pixels(x[1][1],x[1][0])] for x in coords]
-        #print(xy_coords)
-        """
-=======
-    def plot_line_segments(self, from_lons, from_lats, to_lons, to_lats, width_attributes=None, color_attributes=None,
-                           zorders=None, **kwargs):
-        # TODO: to make this compatible, segment coords should be converted to lons = [lon1, lon2], lats = [lat1, lat2]
-        self.set_map_bounds(min(from_lons + to_lons), max(from_lons + to_lons),
-                            min(from_lats + to_lats), max(from_lats + to_lats))
->>>>>>> 5028c553
-        for from_lon, from_lat, to_lon, to_lat, width_attribute, color_attribute, zorder in zip(from_lons,
-                                                                                                from_lats,
-                                                                                                to_lons,
-                                                                                                to_lats,
-                                                                                                width_attributes,
-                                                                                                color_attributes,
-                                                                                                zorders):
-            self.plot(numpy.array([from_lat, to_lat]), numpy.array([from_lon, to_lon]),
-                      color=color_attribute,
-                      linewidth=width_attribute,
-                      zorder=zorder,
-                      **kwargs)
-"""
+        xy_coords = [[self.smopy_map.to_pixels(x[0][1], x[0][0]), self.smopy_map.to_pixels(x[1][1], x[1][0])] for x in coords]
 
         lc = LineCollection(xy_coords, linewidths=linewidths,
                             color=color)
