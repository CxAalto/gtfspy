# reload(sys)
# -*- encoding: utf-8 -*-
from __future__ import unicode_literals
from __future__ import absolute_import
from __future__ import print_function

import sys
#if sys.getdefaultencoding() != "utf-8":
    # for Python2
<<<<<<< HEAD
#    sys.reload()
#    sys.setdefaultencoding('utf-8')
import itertools
=======
    reload(sys)
    sys.setdefaultencoding('utf-8')

>>>>>>> e7207d4c

"""
Importing GTFS into a sqlite database.

Entry point: see main part at the bottom and/or the import_gtfs function.
"""


import codecs
import csv
from datetime import datetime, timedelta
import os
import re
import sqlite3
import time
import zipfile
import pandas
from six import string_types

from gtfspy import stats
from gtfspy import util
from gtfspy.gtfs import GTFS
from gtfspy import calc_transfers


def decode_six(string):
    version = sys.version_info[0]
    if version == 2:
        return string.decode('utf-8')
    else:
        assert(isinstance(string, str))
        return string


class TableLoader(object):
    """Generic GTFS table loader.

    This is a generic table loader that can load any other GTFS table.
    The reason that this is a class is so that it can be subclassed
    and modified to easily import each other table without writing a
    bunch of redundant code.

    This class is just instantiated, and it does its stuff, and then
    it is destroyed.
    """
    mode = 'all'  # None or 'import' or 'index'.  "None" does everything.

    # The following properties need to be defined in a subclass. Examples here.
    # fname = 'routes.txt'
    # table = 'route'
    # tabledef = '(route TEXT PRIMARY KEY,
    #               agency_id TEXT,
    #               name TEXT,
    #               long_name TEXT,
    #               desc TEXT,
    #               type INT,
    #               url TEXT)'
    # Finally, a subclass needs to define these methods:
    # def gen_rows(self, reader):
    # def index(self):
    extra_keys = []
    extra_values = []
    is_zipfile = False
    table = ""  # e.g. stops for StopLoader

    def __init__(self, gtfssource=None, print_progress=True):
        """
        Parameters
        ----------
        gtfssource: str, dict, sqlite3.Connection, list
            str: path to GTFS directory or zipfile
            dict:
                dictionary of files to use to as the GTFS files.  This
                is mainly useful for testing, not for any normal use of
                GTFS.  For example, to provide an agency.txt file,
                do this:
                    d = {'agency.txt':
                             'agency_id, agency_name, agency_timezone,agency_url\n' \
                             '555,CompNet,Europe/Lala,http://x'
                          }
                Of course you probably wouldn't want all the string data
                inline like that. You can provide the data as a string or
                a file-like object (with a .read() attribute and line
                iteration).
            sqlite3.Connection:
            list: a list of the above elements to import (i.e. "merge") multiple GTFS feeds to the same database

        print_progress: boolean
            whether to print progress of the
        """
        # TODO: add support for sqlite3.Connection?
        if isinstance(gtfssource, string_types + (dict,)):
            _gtfs_sources = [gtfssource]
        else:
            assert isinstance(gtfssource, list)
            _gtfs_sources = gtfssource

        # whether to print progress of the import
        self.print_progress = print_progress

        self.gtfs_sources = []
        # map sources to "real"
        for source in _gtfs_sources:
            # print(source)
            # Deal with the case that gtfspath is actually a dict.
            if isinstance(source, dict):
                self.gtfs_sources.append(source)
            # zipfile input.
            # Warning: this keeps an open file handle as
            # long as this object exists, and it is duplicated across all
            # loaders. Maybe open it in the caller?
            elif isinstance(source, string_types):
                if os.path.isdir(source):
                    self.gtfs_sources.append(source)
                else:
                    z = zipfile.ZipFile(source, mode='r')
                    zip_commonprefix = os.path.commonprefix(z.namelist())
                    zip_source_datum = {
                        "zipfile": source,
                        "zip_commonprefix": zip_commonprefix
                    }
                    self.gtfs_sources.append(zip_source_datum)

    # Methods that should be implemented by inheriting classes
    # when necessary.
    #
    #def post_import(self, cur):
    #def index(self, cur):

    # Methods for these classes:

    def exists(self):
        """Does this GTFS contain this file? (file specified by the class)"""
        # If file exists in one of the sources, return True
        for source in self.gtfs_sources:
            if isinstance(source, dict):
                # source can now be either a dict or a zipfile
                if self.fname in source:
                    if source[self.fname]:
                        return True
            # Handle zipfiles specially
            if "zipfile" in source:
                try:
                    Z = zipfile.ZipFile(source['zipfile'], mode='r')
                    Z.getinfo(os.path.join(source['zip_commonprefix'], self.fname))
                    return True
                # File does not exist in the zip archive
                except KeyError:
                    print(self.fname)
                    continue
            # Normal filename
            if isinstance(source, string_types):
                if os.path.exists(os.path.join(source, self.fname)):
                    return True
        # the "file" was not found in any of the sources, return false
        return False

    def gen_rows0(self):
        """Iterate through all rows in all files file.

        The file is specified by the class - there is one class per
        table.  This opens the file, does basic sanitaition, and
        iterates over all rows as dictionaries, converted by
        csv.DictReader.  This function opens files from both .zip and
        raw directories.  The actual logic of converting all data to
        Python is done in the .gen_rows() method which must be
        defined in each subclass.
        """
        return self.gen_rows(*(self._get_csv_reader_generators()))

    def _get_csv_reader_generators(self):
        # This is a generator function that we use for importing.  It
        # makes a CSV reader that returns dictionaries, and passes
        # that to self.gen_rows that transform those CSV dictionaries
        # into the right form for importing into SQLite.  It is worth
        # pointing out that dictionaries are used everywhere here to
        # not have to depend on the particular ordering of fields, and
        # to make it easier to add more fields in the future.
        def _iter_file(file_obj):
            # Python2 csv reading is stupid when it comes to UTF8.
            # The input has to be strings. But some files have
            # the UTF8 byte order mark, which needs to be removed.
            # This hack removes the BOM from the start of any
            # line.
            version = sys.version_info[0]
            for line in file_obj:
                if isinstance(line, bytes):
                    yield line.lstrip(codecs.BOM_UTF8).decode("utf-8")
                elif version == 2:  # python2.x
                    if isinstance(line, str):
                        yield line
                    else:
                        yield line.lstrip(codecs.BOM_UTF8)
                else:
                    assert(isinstance(line, str))
                    yield line

        fs = []
        for source in self.gtfs_sources:
            f = []
            # Handle manually overridden files.
            if isinstance(source, dict):
                # source can now be either a dict or a zipfile
                if self.fname in source:
                    data_obj = source[self.fname]
                    if isinstance(data_obj, string_types):
                        f = data_obj.split("\n")
                    elif hasattr(data_obj, "read"):
                        # file-like object: use it as-is.
                        f = data_obj
                elif "zipfile" in source:
                    try:
                        Z = zipfile.ZipFile(source['zipfile'], mode='r')
                        # print(Z.namelist())
                        f = Z.open(os.path.join(source['zip_commonprefix'], self.fname), mode='rU')
                    except KeyError:
                        pass
            elif isinstance(source, string_types):
                # now source is a directory
                try:
                    f = open(os.path.join(source, self.fname))
                except OSError as e:
                    f = []
            fs.append(f)

        # so far so good...
        csv_readers = [csv.DictReader(_iter_file(f)) for f in fs]
        csv_reader_generators = []
        for i, csv_reader in enumerate(csv_readers):
            try:
                csv_reader.fieldnames = [x.strip() for x in csv_reader.fieldnames]
                # Make a generator that strips the values in all fields before
                # passing it on.  GTFS standard requires that there be no
                # spare whitespace, but not all do it.  The csv module has a
                # `skipinitialspace` option, but let's make sure that we strip
                # it from both sides.
                # The following results in a generator, the complicated
                csv_reader_stripped = (dict((k, (v.strip() if v is not None else None))  # v is not always a string
                                            for k, v in row.items())
                                       for row in csv_reader)
                csv_reader_generators.append(csv_reader_stripped)
            except TypeError as e:
                if "NoneType" in str(e):
                    print(self.fname + " missing from feed " + str(i))
                    csv_reader_generators.append(iter(()))
                    #raise e here will make every multifeed download with incompatible number of tables fail
                else:
                    raise e
        prefixes = [u"feed_{i}_".format(i=i) for i in range(len(csv_reader_generators))]

        if len(prefixes) == 1:
            # no prefix for a single source feed
            prefixes = [u""]
        return csv_reader_generators, prefixes

    def gen_rows(self, csv_readers, prefixes):
        # to be overridden by Inherited classes
        pass

    def create_table(self, conn):
        """Make table definitions"""
        # Make cursor
        cur = conn.cursor()
        # Drop table if it already exists, to be recreated.  This
        # could in the future abort if table already exists, and not
        # recreate it from scratch.
        #cur.execute('''DROP TABLE IF EXISTS %s'''%self.table)
        #conn.commit()
        if self.tabledef is None:
            return
        if not self.tabledef.startswith('CREATE'):
            # "normal" table creation.
            cur.execute('CREATE TABLE IF NOT EXISTS %s %s'
                        % (self.table, self.tabledef)
                        )
        else:
            # When tabledef contains the full CREATE statement (for
            # virtual tables).
            cur.execute(self.tabledef)
        conn.commit()

    def insert_data(self, conn):
        """Load data from GTFS file into database"""
        cur = conn.cursor()
        # This is a bit hackish.  It is annoying to have to write the
        # INSERT statement yourself and keep it up to date with the
        # table rows.  This gets the first row, figures out the field
        # names from that, and then makes an INSERT statement like
        # "INSERT INTO table (col1, col2, ...) VALUES (:col1, :col2,
        # ...)".  The ":col1" is sqlite syntax for named value.

        csv_reader_generators, prefixes = self._get_csv_reader_generators()
        for csv_reader, prefix in zip(csv_reader_generators, prefixes):
            try:
                row = next(iter(self.gen_rows([csv_reader], [prefix])))
                fields = row.keys()
            except StopIteration:
                # The file has *only* a header and no data.
                # next(iter()) yields StopIteration and we can't
                # proceed.  Since there is nothing to import, just continue the loop
                print("Not importing %s into %s for %s" % (self.fname, self.table, prefix))
                continue
            stmt = '''INSERT INTO %s (%s) VALUES (%s)''' % (
                self.table,
                (', '.join([x for x in fields if x[0] != '_'] + self.extra_keys)),
                (', '.join([":" + x for x in fields if x[0] != '_'] + self.extra_values))
            )

            # This does the actual insertions.  Passed the INSERT
            # statement and then an iterator over dictionaries.  Each
            # dictionary is inserted.
            if self.print_progress:
                print('Importing %s into %s for %s' % (self.fname, self.table, prefix))
            # the first row was consumed by fetching the fields
            # (this could be optimized)
            from itertools import chain
            rows = chain([row], self.gen_rows([csv_reader], [prefix]))
            cur.executemany(stmt, rows)
            conn.commit()

            # This was used for debugging the missing service_I:
            # if self.__class__.__name__ == 'TripLoader': # and False:
                # for i in self.gen_rows([new_csv_readers[i]], [prefix]):
                # print(stmt)
                # rows = cur.execute('SELECT agency_id, trips.service_id FROM agencies, routes, trips
            # LEFT JOIN calendar ON(calendar.service_id=trips.service_id)
            # WHERE trips.route_I = routes.route_I and routes.agency_I = agencies.agency_I and trips.service_I is NULL
            # GROUP BY trips.service_id, agency_id').fetchall()
                # rows = cur.execute('SELECT distinct trips.service_id FROM trips
            # LEFT JOIN calendar ON(calendar.service_id=trips.service_id) WHERE trips.service_I is NULL').fetchall()

                # print('trips, etc', [description[0] for description in cur.description])
                # for i, row in enumerate(rows):
                    # print(row)
                    #if i == 100:
                        #exit(0)

                # rows = cur.execute('SELECT distinct service_id FROM calendar').fetchall()
                # print('calendar_columns',[description[0] for description in cur.description])
                # for row in rows:
                    # print(row)

    def run_post_import(self, conn):
        if self.print_progress:
            print('Post-import %s into %s' % (self.fname, self.table))
        cur = conn.cursor()
        self.post_import(cur)
        conn.commit()

    def create_index(self, conn):
        if not hasattr(self, 'index'):
            return
        cur = conn.cursor()
        if self.print_progress:
            print('Indexing %s' % (self.table,))
        self.index(cur)
        conn.commit()

    def import_(self, conn):
        """Do the actual import. Copy data and store in connection object.

        This function:
        - Creates the tables
        - Imports data (using self.gen_rows)
        - Run any post_import hooks.
        - Creates any indexs
        - Does *not* run self.make_views - those must be done
          after all tables are loaded.
        """
        if self.print_progress:
            print('Beginning', self.__class__.__name__)
        # what is this mystical self._conn ?
        self._conn = conn

        self.create_table(conn)
        # This does insertions
        if self.mode in ('all', 'import') and self.fname and self.exists() and self.table not in ignore_tables:
            self.insert_data(conn)
        # This makes indexes in the DB.
        if self.mode in ('all', 'index') and hasattr(self, 'index'):
            self.create_index(conn)
        # Any post-processing to be done after the full import.
        if self.mode in ('all', 'import') and hasattr(self, 'post_import'):
            self.run_post_import(conn)
        # Commit it all
        conn.commit()

    @classmethod
    def make_views(cls, conn):
        """The make views should be run after all tables imported."""
        pass

    copy_where = ''

    @classmethod
    def copy(cls, conn, **where):
        """Copy data from one table to another while filtering data at the same time

        Parameters
        ----------
        conn: sqlite3 DB connection.  It must have a second database
            attached as "other".
        **where : keyword arguments
            specifying (start_ut and end_ut for filtering, see the copy_where clause in the subclasses)
        """
        cur = conn.cursor()
        if where and cls.copy_where:
            copy_where = cls.copy_where.format(**where)
            # print(copy_where)
        else:
            copy_where = ''
        cur.execute('INSERT INTO %s '
                    'SELECT * FROM source.%s %s' % (cls.table, cls.table, copy_where))

    @classmethod
    def post_import_round2(cls, conn):
        pass


class StopLoader(TableLoader):
    # This class is documented to explain what it does, others are not.
    # Metadata needed to create table.  GTFS filename, table name, and
    # the CREATE TABLE syntax (last part only).
    fname = 'stops.txt'
    table = 'stops'
    tabledef = '''(stop_I INTEGER PRIMARY KEY, stop_id TEXT UNIQUE NOT NULL, code TEXT, name TEXT, desc TEXT, lat REAL, lon REAL, parent_I INT, location_type INT, wheelchair_boarding BOOL, self_or_parent_I INT)'''

    # stop_id,stop_code,stop_name,stop_desc,stop_lat,stop_lon,zone_id,stop_url,location_type,parent_station,wheelchair_boarding
    # 1010103,2008,"Kirkkokatu","Mariankatu 13",60.171263,24.956605,1,http://aikataulut.hsl.fi/pysakit/fi/1010103.html,0, ,2
    def gen_rows(self, readers, prefixes):
        for reader, prefix in zip(readers, prefixes):
            for row in reader:
                #print row
                # and transform the "row" dictionary into a new
                # dictionary, which is yielded.  There can be different
                # transformations on here, as needed.
                yield dict(
                    stop_id       = prefix + decode_six(row['stop_id']),
                    code          = decode_six(row['stop_code']) if 'stop_code' in row else None,
                    name          = decode_six(row['stop_name']),
                    desc          = decode_six(row['stop_desc']) if 'stop_desc' in row else None,
                    lat           = float(row['stop_lat']),
                    lon           = float(row['stop_lon']),
                    _parent_id    = prefix + decode_six(row['parent_station']) if row.get('parent_station','') else None,
                    location_type = int(row['location_type']) if row.get('location_type') else None,
                    wheelchair_boarding = int(row['wheelchair_boarding']) if row.get('wheelchair_boarding','') else None,
                )

    def post_import(self, cur):
        # if parent_id, set  also parent_I:
        # :_parent_id stands for a named parameter _parent_id
        # inputted through a dictionary in cur.executemany
        stmt = ('UPDATE %s SET parent_I=CASE WHEN (:_parent_id IS NOT "") THEN '
                '(SELECT stop_I FROM %s WHERE stop_id=:_parent_id) END '
                'WHERE stop_id=:stop_id') % (self.table, self.table)
        if self.exists():
            cur.executemany(stmt, self.gen_rows0())
        stmt = 'UPDATE %s ' \
               'SET self_or_parent_I=coalesce(parent_I, stop_I)' % self.table
        cur.execute(stmt)

    def index(self, cur):
        # Make indexes/ views as needed.
        #cur.execute('CREATE INDEX IF NOT EXISTS idx_stop_sid ON stop (stop_id)')
        #cur.execute('CREATE INDEX IF NOT EXISTS idx_stops_pid_sid ON stops (parent_id, stop_I)')
        #conn.commit()
        pass


# View for adjacent stops
#        cur.execute('''CREATE VIEW IF NOT EXISTS view_stop_groups \
#AS SELECT stop.stop_I, other_stop.stop_I other_stop_I \
#FROM stop join stop other_stop ON (other_stop.parent_I=stop.parent_I) \
#WHERE stop.stop_I!=other_stop.stop_I''')

class StopRtreeLoader(TableLoader):
    fname = None
    table = 'stops_rtree'
    tabledef = ('CREATE VIRTUAL TABLE IF NOT EXISTS stops_rtree USING '
                'rtree(stop_I, lat, lat2, lon, lon2)')

    @classmethod
    def post_import(self, cur):
        cur.execute('INSERT INTO stops_rtree SELECT stop_I, lat, lat, lon, lon FROM stops')


class RouteLoader(TableLoader):
    fname = 'routes.txt'
    table = 'routes'
    tabledef = '(route_I INTEGER PRIMARY KEY, ' \
               'route_id TEXT UNIQUE NOT NULL, ' \
               'agency_I INT, ' \
               'name TEXT, ' \
               'long_name TEXT, ' \
               'desc TEXT, ' \
               'type INT, ' \
               'url TEXT, ' \
               'color TEXT, ' \
               'text_color TEXT' \
               ')'
    extra_keys = ['agency_I', ]
    extra_values = ['(SELECT agency_I FROM agencies WHERE agency_id=:_agency_id )',
                    ]

    # route_id,agency_id,route_short_name,route_long_name,route_desc,route_type,route_url
    # 1001,HSL,1,Kauppatori - Kapyla,0,http://aikataulut.hsl.fi/linjat/fi/h1_1a.html
    def gen_rows(self, readers, prefixes):
        from gtfspy import extended_route_types
        for reader, prefix in zip(readers, prefixes):
            for row in reader:
                #print row
                yield dict(
                    route_id      = prefix + decode_six(row['route_id']),
                    _agency_id    = prefix + decode_six(row['agency_id']) if 'agency_id' in row else None,
                    name          = decode_six(row['route_short_name']),
                    long_name     = decode_six(row['route_long_name']),
                    desc          = decode_six(row['route_desc']) if 'route_desc' in row else None,
                    type          = extended_route_types.ROUTE_TYPE_CONVERSION[int(row['route_type'])],
                    url           = decode_six(row['route_url']) if 'route_url' in row else None,
                    color         = decode_six(row['route_color']) if 'route_color' in row else None,
                    text_color    = decode_six(row['route_text_color']) if 'route_text_color' in row else None,
                )

    @classmethod
    def index(cls, cur):
        # cur.execute('CREATE INDEX IF NOT EXISTS idx_rid ON route (route_id)')
        cur.execute('CREATE INDEX IF NOT EXISTS idx_route_name ON routes (name)')


class TripLoader(TableLoader):
    fname = 'trips.txt'
    table = 'trips'
    # service_I INT NOT NULL
    tabledef = ('(trip_I INTEGER PRIMARY KEY, trip_id TEXT UNIQUE NOT NULL, '
                'route_I INT, service_I INT, direction_id TEXT, shape_id TEXT, '
                'headsign TEXT, '
                'start_time_ds INT, end_time_ds INT)')
    extra_keys = ['route_I', 'service_I' ] #'shape_I']
    extra_values = ['(SELECT route_I FROM routes WHERE route_id=:_route_id )',
                    '(SELECT service_I FROM calendar WHERE service_id=:_service_id )',
                    #'(SELECT shape_I FROM shapes WHERE shape_id=:_shape_id )'
                    ]

    # route_id,service_id,trip_id,trip_headsign,direction_id,shape_id,wheelchair_accessible,bikes_allowed
    # 1001,1001_20150424_20150426_Ke,1001_20150424_Ke_1_0953,"Kapyla",0,1001_20140811_1,1,2
    def gen_rows(self, readers, prefixes):
        #try:
        for reader, prefix in zip(readers, prefixes):
            for row in reader:
                #print row
                    yield dict(
                        _route_id     = prefix + decode_six(row['route_id']),
                        _service_id   = prefix + decode_six(row['service_id']),
                        trip_id       = prefix + decode_six(row['trip_id']),
                        direction_id  = decode_six(row['direction_id']) if row.get('direction_id','') else None,
                        shape_id      = prefix + decode_six(row['shape_id']) if row.get('shape_id','') else None,
                        headsign      = decode_six(row['trip_headsign']) if 'trip_headsign' in row else None,
                        )
        #except:
            #print(row)

    @classmethod
    def index(cls, cur):
        # cur.execute('CREATE INDEX IF NOT EXISTS idx_trips_tid ON trips (trip_id)')
        cur.execute('CREATE INDEX IF NOT EXISTS idx_trips_svid ON trips (service_I)')
        cur.execute('CREATE INDEX IF NOT EXISTS idx_trips_rid ON trips (route_I)')

    @classmethod
    def calculate_times_ds(cls, conn):
        cur0 = conn.cursor()
        cur = conn.cursor()
        cur0.execute('''SELECT trip_I, min(dep_time), max(arr_time)
                       FROM trips JOIN stop_times USING (trip_I)
                       GROUP BY trip_I''')

        def iter_rows(cur0):
            for row in cur0:
                if row[1]:
                    st = row[1].split(':')
                    start_time_ds = int(st[0]) * 3600 + int(st[1]) * 60 + int(st[2])
                else:
                    start_time_ds = None
                if row[2]:
                    et = row[2].split(':')
                    end_time_ds   = int(et[0]) * 3600 + int(et[1]) * 60 + int(et[2])
                else:
                    end_time_ds = None
                yield start_time_ds, end_time_ds, row[0]

        cur.executemany('''UPDATE trips SET start_time_ds=?, end_time_ds=? WHERE trip_I=?''',
                        iter_rows(cur0))
        conn.commit()

    def post_import_round2(self, conn):
        self.calculate_times_ds(conn)

    # This has now been moved to DayTripsMaterializer, but is left
    # here in case we someday want to make DayTripsMaterializer
    # optional.
    #@classmethod
    #def make_views(cls, conn):
    #    conn.execute('DROP VIEW IF EXISTS main.day_trips')
    #    conn.execute('CREATE VIEW day_trips AS   '
    #                 'SELECT trips.*, days.*, '
    #                 'days.day_start_ut+trips.start_time_ds AS start_time_ut, '
    #                 'days.day_start_ut+trips.end_time_ds AS end_time_ut   '
    #                 'FROM days JOIN trips USING (trip_I);')
    #    conn.commit()


class StopTimesLoader(TableLoader):
    fname = 'stop_times.txt'
    table = 'stop_times'
    tabledef = ('(stop_I INT, trip_I INT, arr_time TEXT, dep_time TEXT, '
                'seq INT, arr_time_hour INT, shape_break INT, '
                'arr_time_ds INT, dep_time_ds INT)')
    extra_keys = ['stop_I',
                  'trip_I',
                  'arr_time_ds',
                  'dep_time_ds',
                  ]
    extra_values = ['(SELECT stop_I FROM stops WHERE stop_id=:_stop_id )',
                    '(SELECT trip_I FROM trips WHERE trip_id=:_trip_id )',
                    '(substr(:arr_time,-8,2)*3600 + substr(:arr_time,-5,2)*60 + substr(:arr_time,-2))',
                    '(substr(:dep_time,-8,2)*3600 + substr(:dep_time,-5,2)*60 + substr(:dep_time,-2))',
                    ]

    # trip_id,arrival_time,departure_time,stop_id,stop_sequence,stop_headsign,pickup_type,drop_off_type,shape_dist_traveled
    # 1001_20150424_Ke_1_0953,09:53:00,09:53:00,1030423,1,,0,1,0.0000
    def gen_rows(self, readers, prefixes):
        for reader, prefix in zip(readers, prefixes):
            for row in reader:
                #print row
                yield dict(
                    _stop_id      = prefix + decode_six(row['stop_id']),
                    _trip_id      = prefix + decode_six(row['trip_id']),
                    arr_time      = row['arrival_time'],
                    dep_time      = row['departure_time'],
                    seq           = int(row['stop_sequence']),
                )

    def post_import(self, cur):
        # The following makes an arr_time_hour column that has an
        # integer of the arrival time hour.  Conversion to integer is
        # done in the sqlite engine, since the column affinity is
        # declared to be INT.
        cur.execute('UPDATE stop_times SET arr_time_hour = substr(arr_time, -8, 2)')
        calculate_trip_shape_breakpoints(self._conn)

        # Resequence seq value to increments of 1 starting from 1
        rows = cur.execute('SELECT ROWID, trip_I, seq FROM stop_times ORDER BY trip_I, seq').fetchall()


        old_trip_I = ''
        for row in rows:
            rowid = row[0]
            trip_I = row[1]
            seq = row[2]

            if old_trip_I != trip_I:
                correct_seq = 1
            if seq != correct_seq:
                cur.execute('UPDATE stop_times SET seq = ? WHERE ROWID = ?', (correct_seq, rowid))
            old_trip_I = trip_I
            correct_seq += 1



    @classmethod
    def index(cls, cur):
        cur.execute('CREATE INDEX IF NOT EXISTS idx_stop_times_tid_seq ON stop_times (trip_I, seq)')
        # Do *not* use this index, use the one below
        #cur.execute('CREATE INDEX idx_stop_times_tid_ath ON stop_times (trip_id, arr_time_hour)')
        # This is used for the stop frequencies analysis.
        #cur.execute('CREATE INDEX idx_stop_times_tid_ath_sid ON stop_times (trip_I, arr_time_hour, stop_id)')
            # ^-- much slower than the next index.
        cur.execute('CREATE INDEX idx_stop_times_ath_tid_sid ON stop_times (arr_time_hour, trip_I, stop_I)')

    # This has now been moved to DayTripsMaterializer, but is left
    # here in case we someday want to make DayTripsMaterializer
    # optional.
    #def make_views(self, conn):
    #    conn.execute('DROP VIEW IF EXISTS main.day_stop_times')
    #    conn.execute('CREATE VIEW day_stop_times AS   '
    #                 'SELECT stop_times.*, trips.*, days.*, '
    #                 'days.day_start_ut+trips.start_time_ds AS start_time_ut, '
    #                 'days.day_start_ut+trips.end_time_ds AS end_time_ut, '
    #                 'days.day_start_ut+stop_times.arr_time_ds AS arr_time_ut, '
    #                 'days.day_start_ut+stop_times.dep_time_ds AS dep_time_ut   '
    #                 'FROM days '
    #                 'JOIN trips USING (trip_I) '
    #                 'JOIN stop_times USING (trip_I)')
    #    conn.commit()


class DayTripsMaterializer(TableLoader):
    """Make the table day_trips with (date, trip_I, start, end, day_start_ut).

    This replaces the old day_trips view.  This allows direct querying
    on the start_time_ut and end_time_ut, at the cost that this table is
    now O(days * trips).  This makes the following things:

    day_trips2: The actual table
    day_trips: Replacement for the old day_trips view.  day_trips2+trips
    day_stop_times: day_trips2+trips+stop_times
    """
    fname = None
    table = 'day_trips2'
    tabledef = ('(date TEXT, '
                'trip_I INT, '
                'start_time_ut INT, '
                'end_time_ut INT, '
                'day_start_ut INT)')
    copy_where = 'WHERE  {start_ut} < end_time_ut  AND  start_time_ut < {end_ut}'

    @classmethod
    def post_import_round2(cls, conn):
        cur = conn.cursor()
        cur.execute('INSERT INTO day_trips2 '
                    'SELECT date, trip_I, '
                    'days.day_start_ut+trips.start_time_ds AS start_time_ut, '
                    'days.day_start_ut+trips.end_time_ds AS end_time_ut, '
                    'day_start_ut '
                    'FROM days '
                    'JOIN trips USING (trip_I)')
        conn.commit()

    def index(cls, cur):
        cur.execute('CREATE INDEX IF NOT EXISTS idx_day_trips2_tid '
                    'ON day_trips2 (trip_I)')
        cur.execute('CREATE INDEX IF NOT EXISTS idx_day_trips2_d '
                    'ON day_trips2 (date)')
        cur.execute('CREATE INDEX IF NOT EXISTS idx_day_trips2_stut_etut '
                    'ON day_trips2 (start_time_ut, end_time_ut)')
        # This index may not be needed anymore.
        cur.execute('CREATE INDEX IF NOT EXISTS idx_day_trips2_dsut '
                    'ON day_trips2 (day_start_ut)')

    @classmethod
    def make_views(cls, conn):
        """Create day_trips and day_stop_times views.

        day_trips:  day_trips2 x trips  = days x trips
        day_stop_times: day_trips2 x trips x stop_times = days x trips x stop_times
        """
        conn.execute('DROP VIEW IF EXISTS main.day_trips')
        conn.execute('CREATE VIEW day_trips AS   '
                     'SELECT day_trips2.*, trips.* '
                     #'days.day_start_ut+trips.start_time_ds AS start_time_ut, '
                     #'days.day_start_ut+trips.end_time_ds AS end_time_ut   '
                     'FROM day_trips2 JOIN trips USING (trip_I);')
        conn.commit()

        conn.execute('DROP VIEW IF EXISTS main.day_stop_times')
        conn.execute('CREATE VIEW day_stop_times AS   '
                     'SELECT day_trips2.*, trips.*, stop_times.*, '
                     #'days.day_start_ut+trips.start_time_ds AS start_time_ut, '
                     #'days.day_start_ut+trips.end_time_ds AS end_time_ut, '
                     'day_trips2.day_start_ut+stop_times.arr_time_ds AS arr_time_ut, '
                     'day_trips2.day_start_ut+stop_times.dep_time_ds AS dep_time_ut   '
                     'FROM day_trips2 '
                     'JOIN trips USING (trip_I) '
                     'JOIN stop_times USING (trip_I)')
        conn.commit()


class ShapeLoader(TableLoader):
    fname = 'shapes.txt'
    table = 'shapes'
    tabledef = '(shape_id TEXT, lat REAL, lon REAL, seq INT, d INT)'

    # shape_id,shape_pt_lat,shape_pt_lon,shape_pt_sequence
    # 1001_20140811_1,60.167430,24.951684,1
    def gen_rows(self, readers, prefixes):
        for reader, prefix in zip(readers, prefixes):
            for row in reader:
                #print row
                yield dict(
                    shape_id      = prefix + decode_six(row['shape_id']),
                    lat           = float(row['shape_pt_lat']),
                    lon           = float(row['shape_pt_lon']),
                    seq           = int(row['shape_pt_sequence'])
                )

    @classmethod
    def index(cls, cur):
        # cur.execute('CREATE INDEX IF NOT EXISTS idx_shapes_shid ON shapes (shape_id)')
        # cur.execute('CREATE INDEX IF NOT EXISTS idx_shapes_id_seq ON shapes (shape_I, seq)')
        cur.execute('CREATE INDEX IF NOT EXISTS idx_shapes_id_seq ON shapes (shape_id, seq)')

    @classmethod
    def post_import(cls, cur):
        from gtfspy import shapes
        cur.execute('SELECT DISTINCT shape_id FROM shapes')
        shape_ids = tuple(x[0] for x in cur)

        # print "Renumbering sequences to start from 0 and Calculating shape cumulative distances"
        for shape_id in shape_ids:
            rows = cur.execute("SELECT shape_id, seq "
                               "FROM shapes "
                               "WHERE shape_id=? "
                               "ORDER BY seq", (shape_id,)
            ).fetchall()
            cur.executemany("UPDATE shapes SET seq=? "
                            "WHERE shape_id=? AND seq=?",
                            ( (i, shape_id, seq)
                             for i, (shape_id, seq) in enumerate(rows))
                            )

        for shape_id in shape_ids:
            shape_points = shapes.get_shape_points(cur, shape_id)
            shapes.gen_cumulative_distances(shape_points)

            cur.executemany('UPDATE shapes SET d=? '
                            'WHERE shape_id=? AND seq=? ',
                            ((pt['d'], shape_id, pt['seq'])
                             for pt in shape_points))


class CalendarLoader(TableLoader):
    fname = 'calendar.txt'
    table = 'calendar'
    tabledef = '(service_I INTEGER PRIMARY KEY, service_id TEXT UNIQUE NOT NULL, m INT, t INT, w INT, th INT, f INT, s INT, su INT, start_date TEXT, end_date TEXT)'
    copy_where = ("WHERE  date({start_ut}, 'unixepoch', 'localtime') < end_date "
                  "AND  start_date < date({end_ut}, 'unixepoch', 'localtime')")

    # service_id,monday,tuesday,wednesday,thursday,friday,saturday,sunday,start_date,end_date
    # 1001_20150810_20151014_Ke,0,0,1,0,0,0,0,20150810,20151014
    def gen_rows(self, readers, prefixes):
        for reader, prefix in zip(readers, prefixes):
            for row in reader:
                # print row
                start = row['start_date']
                end = row['end_date']
                yield dict(
                    service_id    = prefix + decode_six(row['service_id']),
                    m             = int(row['monday']),
                    t             = int(row['tuesday']),
                    w             = int(row['wednesday']),
                    th            = int(row['thursday']),
                    f             = int(row['friday']),
                    s             = int(row['saturday']),
                    su            = int(row['sunday']),
                    start_date    = '%s-%s-%s' % (start[:4], start[4:6], start[6:8]),
                    end_date      = '%s-%s-%s' % (end[:4], end[4:6], end[6:8]),
                )

    @classmethod
    def index(cls, cur):
        # cur.execute('CREATE INDEX IF NOT EXISTS idx_calendar_svid ON calendar (service_id)')
        cur.execute('CREATE INDEX IF NOT EXISTS idx_calendar_s_e ON calendar (start_date, end_date)')
        cur.execute('CREATE INDEX IF NOT EXISTS idx_calendar_m  ON calendar (m)')
        cur.execute('CREATE INDEX IF NOT EXISTS idx_calendar_t  ON calendar (t)')
        cur.execute('CREATE INDEX IF NOT EXISTS idx_calendar_w  ON calendar (w)')
        cur.execute('CREATE INDEX IF NOT EXISTS idx_calendar_th ON calendar (th)')
        cur.execute('CREATE INDEX IF NOT EXISTS idx_calendar_f  ON calendar (f)')
        cur.execute('CREATE INDEX IF NOT EXISTS idx_calendar_s  ON calendar (s)')
        cur.execute('CREATE INDEX IF NOT EXISTS idx_calendar_su ON calendar (su)')


class CalendarDatesLoader(TableLoader):
    fname = 'calendar_dates.txt'
    table = 'calendar_dates'
    tabledef = '(service_I INTEGER NOT NULL, date TEXT, exception_type INT)'
    copy_where = ("WHERE  date({start_ut}, 'unixepoch', 'localtime') <= date "
                  "AND  date < date({end_ut}, 'unixepoch', 'localtime')")

    def gen_rows(self, readers, prefixes):
        conn = self._conn
        cur = conn.cursor()
        for reader, prefix in zip(readers, prefixes):
            for row in reader:
                date = row['date']
                date_str = '%s-%s-%s' % (date[:4], date[4:6], date[6:8])
                service_id = prefix+row['service_id']
                # We need to find the service_I of this.  To do this we
                # need to check the calendar table, since that (and only
                # that) is the absolute list of service_ids.
                service_I = cur.execute(
                    'SELECT service_I FROM calendar WHERE service_id=?',
                    (decode_six(service_id),)).fetchone()
                if service_I is None:
                    # We have to add a new fake row in order to get a
                    # service_I.  calendar is *the* authoritative source
                    # for service_I:s.
                    cur.execute('INSERT INTO calendar '
                                '(service_id, m,t,w,th,f,s,su, start_date,end_date)'
                                'VALUES (?, 0,0,0,0,0,0,0, ?,?)',
                                (decode_six(service_id), date_str, date_str)
                                )
                    service_I = cur.execute(
                        'SELECT service_I FROM calendar WHERE service_id=?',
                        (decode_six(service_id),)).fetchone()
                service_I = service_I[0]  # row tuple -> int

                yield dict(
                    service_I     = int(service_I),
                    date          = date_str,
                    exception_type= int(row['exception_type']),
                )


class AgencyLoader(TableLoader):
    fname = 'agency.txt'
    table = 'agencies'
    tabledef = ('(agency_I INTEGER PRIMARY KEY, agency_id TEXT UNIQUE NOT NULL, '
                'name TEXT, url TEXT, timezone TEXT, lang TEXT, phone TEXT)')

    # shape_id,shape_pt_lat,shape_pt_lon,shape_pt_sequence
    # 1001_20140811_1,60.167430,24.951684,1
    def gen_rows(self, readers, prefixes):

        for reader, prefix in zip(readers, prefixes):
            for row in reader:
                yield dict(
                    agency_id     =prefix + decode_six(row.get('agency_id', '1')),
                    name          = decode_six(row['agency_name']),
                    timezone      = decode_six(row['agency_timezone']),
                    url           = decode_six(row['agency_url']),
                    lang          = decode_six(row['agency_lang']) if 'agency_lang' in row else None,
                    phone         = decode_six(row['agency_phone']) if 'agency_phone' in row else None,
                )

    def post_import(self, cur):
        TZs = cur.execute('SELECT DISTINCT timezone FROM agencies').fetchall()
        if len(TZs) == 0:
            raise ValueError("Error: no timezones defined in sources: %s" % self.gtfs_sources)
        elif len(TZs) > 1:
            first_tz = TZs[0][0]
            import pytz
            for tz in TZs[1:]:
                generic_date = datetime(2009, 9, 1)
                ftz = pytz.timezone(first_tz).utcoffset(generic_date, is_dst=True)
                ctz = pytz.timezone(tz[0]).utcoffset(generic_date, is_dst=True)
                if not str(ftz) == str(ctz):
                    raise ValueError("Error: multiple timezones defined in sources:: %s" % self.gtfs_sources)
        TZ = TZs[0][0]
        os.environ['TZ'] = TZ
        time.tzset()  # Cause C-library functions to notice the update.

    def index(self, cur):
        pass


class TransfersLoader(TableLoader):
    """Loader to calculate transfer distances.

    transfer_type, from GTFS spec:
      0/null: recommended transfer point
      1: timed transfer
      2: minimum amount of time
      3: transfers not possible

    """
    # This loader is special.  calc_transfers creates the table there,
    # too.  We put a tabledef here so that copy() will work.
    fname = 'transfers.txt'
    table = 'transfers'
    # TODO: this is copy-pasted from calc_transfers.
    tabledef = ('(from_stop_I INT, '
                'to_stop_I INT, '
                'transfer_type INT, '
                'min_transfer_time INT'
                ')')
    extra_keys = ['from_stop_I',
                  'to_stop_I',
                  ]
    extra_values = ['(SELECT stop_I FROM stops WHERE stop_id=:_from_stop_id)',
                    '(SELECT stop_I FROM stops WHERE stop_id=:_to_stop_id)',
                    ]

    def gen_rows(self, readers, prefixes):
        for reader, prefix in zip(readers, prefixes):
            for row in reader:
                #print row
                yield dict(
                    _from_stop_id     = prefix + decode_six(row['from_stop_id']).strip(),
                    _to_stop_id       = prefix + decode_six(row['to_stop_id']).strip(),
                    transfer_type     = int(row['transfer_type']),
                    min_transfer_time = int(row['min_transfer_time'])
                                        if ('min_transfer_time' in row
                                        and (row.get('min_transfer_time').strip()) )
                                        else None
            )



class FrequenciesLoader(TableLoader):
    """Load the general frequency table."""
    # This loader is special.  calc_transfers creates the table there,
    # too.  We put a tabledef here so that copy() will work.
    fname = 'frequencies.txt'
    table = 'frequencies'

    # TODO: this is copy-pasted from calc_transfers.
    tabledef = (u'(trip_I INT, '
                u'start_time TEXT, '
                u'end_time TEXT, '
                u'headway_secs INT,'
                u'exact_times INT, '
                u'start_time_ds INT, '
                u'end_time_ds INT'
                u')')
    extra_keys = [u'trip_I',
                  u'start_time_ds',
                  u'end_time_ds',
                  ]
    extra_values = [u'(SELECT trip_I FROM trips WHERE trip_id=:_trip_id )',
                    '(substr(:start_time,-8,2)*3600 + substr(:start_time,-5,2)*60 + substr(:start_time,-2))',
                    '(substr(:end_time,-8,2)*3600 + substr(:end_time,-5,2)*60 + substr(:end_time,-2))',
                    ]

    def gen_rows(self, readers, prefixes):
        for reader, prefix in zip(readers, prefixes):
            for row in reader:
                yield dict(
                    _trip_id = prefix + decode_six(row['trip_id']),
                    start_time = row['start_time'],
                    end_time = row['end_time'],
                    headway_secs = int(row['headway_secs']),
                    exact_times = int(row['exact_times']) if 'exact_times' in row else 0
                )

    def post_import(self, cur):
        # For each (start_time_dependent) trip_I in frequencies.txt
        conn = self._conn
        frequencies_df = pandas.read_sql("SELECT * FROM " + self.table, conn)
        trips_df = pandas.read_sql("SELECT * FROM " + "trips", conn)
        calendar_df = pandas.read_sql("SELECT * FROM " + "calendar", conn)

        for freq_tuple in frequencies_df.itertuples():
            trip_data = pandas.read_sql_query("SELECT * FROM trips WHERE trip_I= " + str(int(freq_tuple.trip_I)), conn)
            assert len(trip_data) == 1
            trip_data = list(trip_data.itertuples())[0]
            freq_start_time_ds = freq_tuple.start_time_ds
            freq_end_time_ds = freq_tuple.end_time_ds
            trip_duration = cur.execute("SELECT max(arr_time_ds) - min(dep_time_ds) "
                                        "FROM stop_times "
                                        "WHERE trip_I={trip_I}".format(trip_I=str(int(freq_tuple.trip_I)))
                                        ).fetchone()[0]
            if trip_duration is None:
                raise ValueError("Stop times for frequency trip " + trip_data.trip_id + " are not properly defined")
            headway = freq_tuple.headway_secs
            #print trip_data.trip_I
            sql = "SELECT * FROM stop_times WHERE trip_I=" + str(trip_data.trip_I) + " ORDER BY seq"
            stop_time_data = pandas.read_sql_query(sql, conn)

            start_times_ds = range(freq_start_time_ds, freq_end_time_ds, headway)
            for i, start_time in enumerate(start_times_ds):
                trip_id = trip_data.trip_id + u"_freq_" + str(start_time)
                route_I = trip_data.route_I
                service_I = trip_data.service_I

                shape_id = trip_data.shape_id
                direction_id = trip_data.direction_id
                headsign = trip_data.headsign
                end_time_ds = start_time + trip_duration

                # insert these into trips
                query = "INSERT INTO trips (trip_id, route_I, service_I, shape_id, direction_id, " \
                            "headsign, start_time_ds, end_time_ds)" \
                        " VALUES (?, ?, ?, ?, ?, ?, ?, ?)"

                params = [trip_id, int(route_I), int(service_I), shape_id, direction_id, headsign, int(start_time), int(end_time_ds)]
                cur.execute(query, params)

                query = "SELECT trip_I FROM trips WHERE trip_id='{trip_id}'".format(trip_id=trip_id)
                trip_I = cur.execute(query).fetchone()[0]

                # insert into stop_times
                # TODO! get the original data
                dep_times_ds = stop_time_data['dep_time_ds']
                dep_times_ds = dep_times_ds - min(dep_times_ds) + start_time
                arr_times_ds = stop_time_data['arr_time_ds']
                arr_times_ds = arr_times_ds - min(arr_times_ds) + start_time
                shape_breaks = stop_time_data['shape_break']
                stop_Is = stop_time_data['stop_I']
                for seq, (dep_time_ds, arr_time_ds, shape_break, stop_I) in enumerate(zip(dep_times_ds,
                                                                                          arr_times_ds,
                                                                                          shape_breaks,
                                                                                          stop_Is)):
                    arr_time_hour = int(arr_time_ds // 3600)
                    query = "INSERT INTO stop_times (trip_I, stop_I, arr_time, " \
                            "dep_time, seq, arr_time_hour, shape_break, arr_time_ds, dep_time_ds) " \
                            "VALUES (?, ?, ?, ?, ?, ?, ?, ?, ?)"
                    arr_time = util.day_seconds_to_str_time(arr_time_ds)
                    dep_time = util.day_seconds_to_str_time(dep_time_ds)
                    cur.execute(query, (int(trip_I), int(stop_I), arr_time, dep_time, int(seq + 1),
                                        int(arr_time_hour), shape_break, int(arr_time_ds), int(dep_time_ds)))

        trip_Is = frequencies_df['trip_I'].unique()
        for trip_I in trip_Is:
            for table in ["trips", "stop_times"]:
                cur.execute("DELETE FROM {table} WHERE trip_I={trip_I}".format(table=table, trip_I=trip_I))


class FeedInfoLoader(TableLoader):

    """feed_info.txt: various feed metadata"""
    fname = 'feed_info.txt'
    table = 'feed_info'
    tabledef = ('(feed_publisher_name TEXT, '
                'feed_publisher_url TEXT, '
                'feed_lang TEXT, '
                'feed_start_date TEXT, '
                'feed_end_date TEXT, '
                'feed_version TEXT, '
                'feed_id TEXT) ')

    def gen_rows(self, readers, prefixes):
        for reader, prefix in zip(readers, prefixes):
            for row in reader:
                #print row
                start = row['feed_start_date'] if 'feed_start_date' in row else None
                end   = row['feed_end_date']   if 'feed_end_date'   in row else None
                yield dict(
                    feed_publisher_name = decode_six(row['feed_publisher_name']) if 'feed_publisher_name' in row else None,
                    feed_publisher_url  = decode_six(row['feed_publisher_url'])  if 'feed_publisher_url'  in row else None,
                    feed_lang           = decode_six(row['feed_lang'])           if 'feed_lang'           in row else None,
                    feed_start_date     = '%s-%s-%s'%(start[:4], start[4:6], start[6:8])  if start else None,
                    feed_end_date       = '%s-%s-%s'%(end[:4], end[4:6], end[6:8])        if end   else None,
                    feed_version        = decode_six(row['feed_version'])        if 'feed_version'        in row else None,
                    feed_id             = prefix[:-1] if len(prefix) > 0 else prefix
                )

    def post_import2(self, conn):
        # TODO! Something whould be done with this! Multiple feeds are possible, currently only selects one row for all feeds
        G = GTFS(conn)
        for name in ['feed_publisher_name',
                     'feed_publisher_url',
                     'feed_lang',
                     'feed_start_date',
                     'feed_end_date',
                     'feed_version']:
                value = conn.execute('SELECT %s FROM feed_info' % name).fetchone()[0]
                if value:
                    G.meta['feed_info_' + name] = value


class DayLoader(TableLoader):
    # Note: calendar and calendar_dates should have been imported before
    # importing with DayLoader
    fname = None
    table = 'days'
    tabledef = '(date TEXT, day_start_ut INT, trip_I INT)'
    copy_where = "WHERE  {start_ut} <= day_start_ut  AND  day_start_ut < {end_ut}"

    def post_import(self, cur):
        days = []
        # This index is important here, but no where else, and not for
        # future processing.  So, create it here, delete it at the end
        # of the function.  If this index was important, it could be
        # moved to CalendarDatesLoader.
        cur.execute('CREATE INDEX IF NOT EXISTS idx_calendar_dates_sid ON calendar_dates (service_I)')

        cur.execute('SELECT * FROM calendar')
        colnames = cur.description
        cur2 = self._conn.cursor()

        def make_dict(row):
            """Quick function to make dictionary out of row"""
            return dict((key[0], value) for key, value in zip(colnames, row))

        def iter_dates(start, end):
            """Iter date objects for start--end, INCLUSIVE of end date"""
            one_day = timedelta(days=1)
            date = start
            while date <= end:
                yield date
                date += one_day

        weekdays = ['m', 't', 'w', 'th', 'f', 's', 'su']
        # For every row in the calendar...
        for row in cur:
            row = make_dict(row)
            service_I = int(row['service_I'])
            # EXCEPTIONS (calendar_dates): Get a set of all
            # exceptional days.  exception_type=2 means that service
            # removed on that day.  Below, we will exclude all dates
            # that are in this set.
            cur2.execute('SELECT date FROM calendar_dates '
                         'WHERE service_I=? and exception_type=?',
                         (service_I, 2))
            exception_dates = set(x[0] for x in cur2.fetchall())
            #
            start_date = datetime.strptime(row['start_date'], '%Y-%m-%d').date()
            end_date   = datetime.strptime(row['end_date'],   '%Y-%m-%d').date()
            # For every date in that row's date range...
            for date in iter_dates(start_date, end_date):
                weekday = date.isoweekday() - 1  # -1 to match weekdays list above
                # Exclude dates with service exceptions
                date_str = date.strftime('%Y-%m-%d')
                if date_str in exception_dates:
                    #print "calendar_dates.txt exception: removing %s from %s"%(service_I, date)
                    continue
                # If this weekday is marked as true in the calendar...
                if row[weekdays[weekday]]:
                    # Make a list of this service ID being active then.
                    days.append((date, service_I))

        # Store in database, day_start_ut is "noon minus 12 hours".
        cur.executemany("""INSERT INTO days
                       (date, day_start_ut, trip_I)
                       SELECT ?, strftime('%s', ?, '12:00', 'utc')-43200, trip_I
                       FROM trips WHERE service_I=?
                       """, ((date, date, service_I)
                             for date, service_I in days))

        # EXCEPTIONS: Add in dates with exceptions.  Find them and
        # store them directly in the database.
        cur2.execute("INSERT INTO days "
                     "(date, day_start_ut, trip_I) "
                     "SELECT date, strftime('%s',date,'12:00','utc')-43200, trip_I "
                     "FROM trips "
                     "JOIN calendar_dates USING(service_I) "
                     "WHERE exception_type=?",
                     (1, ))

        self._conn.commit()
        # re-create the indexes
        cur.execute('DROP INDEX IF EXISTS main.idx_calendar_dates_sid')

    def index(self, cur):
        cur.execute('CREATE INDEX IF NOT EXISTS idx_days_day ON days (date)')
        cur.execute('CREATE INDEX IF NOT EXISTS idx_days_dsut_tid ON days (day_start_ut, trip_I)')


class MetadataLoader(TableLoader):
    """Table to be used for any type of metadata"""
    fname = None
    table = 'metadata'
    tabledef = '(key TEXT UNIQUE NOT NULL, value BLOB, value2 BLOB)'

    @classmethod
    def index(cls, cur):
        cur.execute('CREATE INDEX IF NOT EXISTS idx_metadata_name '
                    'ON metadata (key)')

    @classmethod
    def copy(cls, conn, **where):
        pass


class StopDistancesLoader(TableLoader):
    """Loader to calculate transfer distances.

    The stop_distances table has the following columns:
    from_stop_I:        reference stop_I
    to_stop_I:          reference stop_I
    d:                  straight-line distance (M)
    d_walk:             distance, routed somehow
    min_transfer_time:  from transfers.txt, in seconds.
    """
    # This loader is special.  calc_transfers creates the table there,
    # too.  We put a tabledef here so that copy() will work.
    fname = None
    table = 'stop_distances'
    tabledef = calc_transfers.create_stmt
    threshold = 1000

    def post_import(self, cur):
        # why is cur not used?
        conn = self._conn
        cur = conn.cursor()
        cur2 = conn.cursor()
        if self.print_progress:
            print("Calculating transfers")
        calc_transfers.calc_transfers(conn, threshold=self.threshold)

        # Copy data from transfers table.  Several steps below.
        if self.print_progress:
            print("Copying information from transfers to stop_distances.")
        calc_transfers.bind_functions(conn)

        # Add min transfer times (transfer_type=2).  This just copies
        # min_transfer_time from `transfers` to `stop_distances`.
        stmt = ('SELECT min_transfer_time, from_stop_I, to_stop_I '
                'FROM transfers '
                'WHERE transfer_type=2 '
                'and from_stop_I!=to_stop_I')
        # First we have to run with INSERT OR IGNORE to add in any
        # rows that are missing.  Unfortunately there is no INSERT OR
        # UPDATE, so we do this in two stages.  First we insert any
        # missing rows (there is a unique constraint on (from_stop_I,
        # to_stop_I)) and then we update all rows.
        cur.execute(stmt)
        cur2.executemany('INSERT OR IGNORE INTO stop_distances '
                         '(min_transfer_time, from_stop_I, to_stop_I) '
                         'VALUES (?,?,?)',
                         cur)
        # Now, run again to do UPDATE any pre-existing rows.
        cur.execute(stmt)
        cur2.executemany('UPDATE stop_distances '
                         'SET min_transfer_time=? '
                         'WHERE from_stop_I=? and to_stop_I=?',
                         cur)
        conn.commit()

        # Add timed transfers (transfer_type=1).  This is added with
        # timed_transfer=1 and min_transfer_time=0.  Again, first we
        # add missing rows, and then we update the relevant rows.
        stmt = ('SELECT from_stop_I, to_stop_I '
                'FROM transfers '
                'WHERE transfer_type=1 '
                'and from_stop_I!=to_stop_I')
        cur.execute(stmt)
        cur2.executemany('INSERT OR IGNORE INTO stop_distances '
                         '(from_stop_I, to_stop_I) '
                         'VALUES (?,?)',
                         cur)
        cur.execute(stmt)
        cur2.executemany('UPDATE stop_distances '
                         'SET timed_transfer=1, '
                         '    min_transfer_time=0 '
                         'WHERE from_stop_I=? and to_stop_I=?',
                         cur)
        conn.commit()

        # Excluded transfers.  Delete any transfer point with
        # transfer_type=3.
        cur = conn.cursor()
        cur2 = conn.cursor()
        cur.execute('SELECT from_stop_I, to_stop_I '
                    'FROM transfers '
                    'WHERE transfer_type=3')
        cur2.executemany('DELETE FROM stop_distances '
                         'WHERE from_stop_I=? and to_stop_I=?',
                         cur)
        conn.commit()

        # Calculate any `d`s missing because of inserted rows in the
        # previous two steps.
        cur.execute('UPDATE stop_distances '
                    'SET d=CAST (find_distance('
                    ' (SELECT lat FROM stops WHERE stop_I=from_stop_I), '
                    ' (SELECT lon FROM stops WHERE stop_I=from_stop_I), '
                    ' (SELECT lat FROM stops WHERE stop_I=to_stop_I), '
                    ' (SELECT lon FROM stops WHERE stop_I=to_stop_I)  ) '
                    ' AS INT)'
                    'WHERE d ISNULL'
                    )
        conn.commit()

        # Set all d_walk distances to the same as `d` values.  This
        # would be overwritten in a later step, when routed d_walks
        # are set.
        conn.execute('UPDATE stop_distances SET d_walk=d')
        conn.commit()

    def export_stop_distances(self, conn, f_out):
        cur = conn.cursor()
        cur.execute('SELECT '
                    'from_stop_I, to_stop_I, '
                    'S1.lat, S1.lon, S2.lat, S2.lon, '
                    'd, '
                    'min_transfer_time '
                    'FROM stop_distances '
                    'LEFT JOIN stops S1 ON (from_stop_I=S1.stop_I)'
                    'LEFT JOIN stops S2 ON (to_stop_I  =S2.stop_I)'
                    )
        f_out.write('#from_stop_I,to_stop_I,'
                    'lat1,lon1,lat2,lon2,'
                    'd,min_transfer_time\n')
        for row in cur:
            f_out.write(','.join(str(x) for x in row) + '\n')


def calculate_trip_shape_breakpoints(conn):
    """Pre-compute the shape points corresponding to each trip's stop.

    Depends: shapes"""
    from gtfspy import shapes
    
    cur = conn.cursor()
    breakpoints_cache = {}

    # Counters for problems - don't print every problem.
    count_bad_shape_ordering = 0
    count_bad_shape_fit = 0
    count_no_shape_fit = 0

    trip_Is = [x[0] for x in
               cur.execute('SELECT DISTINCT trip_I FROM stop_times').fetchall()]
    for trip_I in trip_Is:
        # Get the shape points
        row = cur.execute('''SELECT shape_id
                                  FROM trips WHERE trip_I=?''', (trip_I,)).fetchone()
        if row is None:
            continue
        shape_id = row[0]
        if shape_id is None or shape_id == '':
            continue

        # Get the stop points
        cur.execute('''SELECT seq, lat, lon, stop_id
                       FROM stop_times LEFT JOIN stops USING (stop_I)
                       WHERE trip_I=?
                       ORDER BY seq''',
                    (trip_I,))
        #print '%20s, %s'%(run_code, datetime.fromtimestamp(run_sch_starttime))
        stop_points = [dict(seq=row[0],
                            lat=row[1],
                            lon=row[2],
                            stop_I=row[3])
                       for row in cur]

        # Calculate a cache key for this sequence.  If shape_id and
        # all stop_Is are the same, then we assume that it is the same
        # route and re-use existing breakpoints.
        cache_key = (shape_id, tuple(x['stop_I'] for x in stop_points))
        if cache_key in breakpoints_cache:
            breakpoints = breakpoints_cache[cache_key]

        else:
            # Must re-calculate breakpoints:

            shape_points = shapes.get_shape_points(cur, shape_id)
            breakpoints, badness \
                = shapes.find_segments(stop_points, shape_points)
            if breakpoints != sorted(breakpoints):
                # route_name, route_id, route_I, trip_id, trip_I = \
                #    cur.execute('''SELECT name, route_id, route_I, trip_id, trip_I
                #                 FROM trips LEFT JOIN routes USING (route_I)
                #                 WHERE trip_I=? LIMIT 1''', (trip_I,)).fetchone()
                # print "Ignoring: Route with bad shape ordering:", route_name, route_id, route_I, trip_id, trip_I
                count_bad_shape_ordering += 1
                # select * from stop_times where trip_I=NNNN order by shape_break;
                breakpoints_cache[cache_key] = None
                continue  # Do not set shape_break for this trip.
            # Add it to cache
            breakpoints_cache[cache_key] = breakpoints

            if badness > 30 * len(breakpoints):
                #print "bad shape fit: %s (%s, %s, %s)" % (badness, trip_I, shape_id, len(breakpoints))
                count_bad_shape_fit += 1

        if breakpoints is None:
            continue

        if len(breakpoints) == 0:
            #  No valid route could be identified.
            #print "Ignoring: No shape identified for trip_I=%s, shape_id=%s" % (trip_I, shape_id)
            count_no_shape_fit += 1
            continue

        # breakpoints is the corresponding points for each stop
        assert len(breakpoints) == len(stop_points)
        cur.executemany('UPDATE stop_times SET shape_break=? '
                        'WHERE trip_I=? AND seq=? ',
                        ((bkpt, trip_I, stpt['seq'])
                         for bkpt, stpt in zip(breakpoints, stop_points)))
    if count_bad_shape_fit > 0:
        print(" Shape trip breakpoints: %s bad fits" % count_bad_shape_fit)
    if count_bad_shape_ordering > 0:
        print(" Shape trip breakpoints: %s bad shape orderings" % count_bad_shape_ordering)
    if count_no_shape_fit > 0:
        print(" Shape trip breakpoints: %s no shape fits" % count_no_shape_fit)
    conn.commit()


def validate_day_start_ut(conn):
    """This validates the day_start_ut of the days table."""
    G = GTFS(conn)
    cur = conn.execute('SELECT date, day_start_ut FROM days')
    for date, day_start_ut in cur:
        #print date, day_start_ut
        assert day_start_ut == G.get_day_start_ut(date)


def main_make_views(gtfs_fname):
    """Re-create all views.
    """
    print("creating views")
    conn = GTFS(fname=gtfs_fname).conn
    for L in Loaders:
        L(None).make_views(conn)
    conn.commit()


# OBSOLETE, not supported
# See gtfs.copy_and_filter for similar functionality
#
# def main_copy(source, dest, **where):
#     """Copy one database to another.
#
#     This function is designed to copy one GTFS database to another.  In
#     particular, it would be used to materialize the day_* views.
#
#     Parameters
#     ----------
#     source : sqlite database?
#     dest: sqlite database?
#     """
#     time_import_start = time.time()
#     conn = db.connect_gtfs(None, fname=dest, mode='w')
#     conn.execute('PRAGMA page_size = 4096;')
#     conn.execute('PRAGMA mmap_size = 1073741824;')
#     conn.execute('PRAGMA cache_size = -2000000;')
#     conn.execute('PRAGMA journal_mode = OFF;')
#     #conn.execute('PRAGMA journal_mode = WAL;')
#     conn.execute('PRAGMA synchronous = OFF;')
#
#     conn.execute('ATTACH DATABASE ? AS source', (source.decode('utf-8'),))
#
#     #where = { }
#     G0 = GTFS(source)
#     G0.tzset()
#     if 'start_ut' in where:
#         if not isinstance(where['start_ut'], int):
#             where['start_ut'] = G0.get_day_start_ut(where['start_ut'])
#     if 'end_ut' in where:
#         if not isinstance(where['end_ut'], int):
#             where['end_ut'] = G0.get_day_start_ut(where['end_ut'])
#
#     #where['start_ut'] = G0.get_day_start_ut('2015-08-12')
#     #where['end_ut'] = G0.get_day_start_ut('2015-08-15')
#
#     print "Copying %s -> %s  (%s)" % (source, dest, where)
#     for L in Loaders:
#         print L.__name__
#         L(None).create_table(conn)
#         L(None).create_index(conn)
#         L.copy(conn, **where)
#     for L in Loaders:
#         L(None).make_views(conn)
#     # Recursively detete data
#     print "Recursively deleting data..."
#     conn.execute('DELETE FROM main.trips WHERE '
#                  'trip_I NOT IN (SELECT trip_I FROM main.days)')
#     conn.execute('DELETE FROM main.shapes WHERE '
#                  'shape_id NOT IN (SELECT shape_id FROM main.trips)')
#     conn.execute('DELETE FROM main.stop_times WHERE '
#                  'trip_I NOT IN (SELECT trip_I FROM main.days)')
#     conn.execute('DELETE FROM main.stops WHERE '
#                  'stop_I NOT IN (SELECT stop_I FROM main.stop_times)')
#     conn.execute('DELETE FROM main.stops_rtree WHERE '
#                  'stop_I NOT IN (SELECT stop_I FROM main.stops)')
#     conn.execute('DELETE FROM main.stop_distances WHERE '
#                  '   from_stop_I NOT IN (SELECT stop_I FROM main.stops) '
#                  'OR to_stop_I   NOT IN (SELECT stop_I FROM main.stops)')
#     conn.execute('DELETE FROM main.routes WHERE '
#                  'route_I NOT IN (SELECT route_I FROM main.trips)')
#     conn.execute('DELETE FROM main.agencies WHERE '
#                  'agency_I NOT IN (SELECT agency_I FROM main.routes)')
#     conn.commit()
#
#     # Check that we have some data left
#     count = conn.execute('select count(*) from days').fetchone()
#     if count is None or count[0] == 0:
#         raise ValueError("This DB has no data after copying: %s" % source)
#
#     # Metadata for the copy
#     G = GTFS(dest)
#     G.meta['copied_from'] = source
#     G.meta['copy_time_ut'] = time.time()
#     G.meta['copy_time'] = time.ctime()
#     G.meta['copy_seconds'] = time.time() - time_import_start
#     # Copy some keys directly.
#     for key in ['original_gtfs', 'download_date', 'location_name',
#                 'timezone', ]:
#         G.meta[key] = G0.meta[key]
#     # Update *all* original metadata under orig_ namespace.
#     G.meta.update(('orig_' + k, v) for k, v in G0.meta.items())
#     G.calc_and_store_stats()
#
#     # Must be detached first, or else timestamps will be updated and
#     # make will get messed up.
#     conn.execute('DETACH DATABASE source')
#
#     print "Vacuuming..."
#     conn.execute('VACUUM;')
#     print "Analyzing..."
#     conn.execute('ANALYZE;')
#     del G0, G


Loaders = [AgencyLoader,         # deps: -
           RouteLoader,          # deps: Agency
           MetadataLoader,       # deps: -
           CalendarLoader,       # deps: -
           CalendarDatesLoader,  # deps: Calendar
           ShapeLoader,          # deps: -
           FeedInfoLoader,       # deps: -
           StopLoader,           # deps: -
           StopRtreeLoader,      # deps: Stop
           TransfersLoader,      # deps: Stop
           StopDistancesLoader,  # deps: (pi: Stop)
           TripLoader,           # deps: Route, Calendar, (Shape)             | (pi2: StopTimes)
           StopTimesLoader,      # deps: Stop, Trip                           |                  |(v: Trip, Day)
           FrequenciesLoader,    # deps: Trip (pi: Trip, StopTimes)           |
           DayLoader,            # deps: (pi: Calendar, CalendarDates, Trip)  |
           DayTripsMaterializer  # deps:                                      | (pi2: Day)
           ]
postprocessors = [
    #validate_day_start_ut,
    ]
ignore_tables = set()


def import_gtfs(gtfs_sources, output, preserve_connection=False,
                print_progress=True, location_name=None, **kwargs):
    """Import a GTFS database

    gtfs_sources: str, dict, list
        path to the gtfs zip file or to the dir containing
        or alternatively, a dict mapping gtfs filenames
        (like 'stops.txt' and 'agencies.txt') into their
        strings presentation.
    output: str or sqlite3.Connection
        path to the new database to be created, or an existing
        sqlite3 connection
    preserve_connection: bool, optional
        Whether to close the connection in the end, or not.
    print_progress: bool, optional
        Whether to print progress output
    """
    if isinstance(output, sqlite3.Connection):
        conn = output
    else:
        conn = sqlite3.connect(output)
    if not isinstance(gtfs_sources, list):
        gtfs_sources = [gtfs_sources]
    cur = conn.cursor()
    time_import_start = time.time()
    # Use this for quick, fast checks on things.
    #StopLoader(gtfsdir).import_(conn)
    #StopLoader(gtfsdir).post_import(cur)
    #StopRtreeLoader(gtfsdir).import_(conn)
    #StopRtreeLoader(gtfsdir).post_import(cur)
    #import calc_transfers ; calc_transfers.calc_transfers(conn)
    #conn.commit()
    #exit(0)

    # These are a bit unsafe, but make importing much faster,
    # especially on scratch.
    cur.execute('PRAGMA page_size = 4096;')
    cur.execute('PRAGMA mmap_size = 1073741824;')
    cur.execute('PRAGMA cache_size = -2000000;')
    cur.execute('PRAGMA journal_mode = OFF;')
    #cur.execute('PRAGMA journal_mode = WAL;')
    cur.execute('PRAGMA synchronous = OFF;')

    #TableLoader.mode = 'index'
    # Do the actual importing.
    loaders = [L(gtfssource=gtfs_sources, print_progress=print_progress, **kwargs) for L in Loaders]

    # Do initial import.  This consists of making tables, raw insert
    # of the CSVs, and then indexing.
    for Loader in loaders:
        Loader.import_(conn)

    # Do any operations that require all tables present.
    for Loader in loaders:
        Loader.post_import_round2(conn)

    # Make any views
    for Loader in loaders:
        Loader.make_views(conn)

    # Make any views
    for F in postprocessors:
        F(conn)

    # Set up same basic metadata.
    from gtfspy import gtfs as mod_gtfs
    G = mod_gtfs.GTFS(output)
    G.meta['gen_time_ut'] = time.time()
    G.meta['gen_time'] = time.ctime()
    G.meta['import_seconds'] = time.time() - time_import_start
    G.meta['download_date'] = ''
    G.meta['location_name'] = ''
    G.meta['n_gtfs_sources'] = len(gtfs_sources)
    # Extract things from GTFS
    for i, source in enumerate(gtfs_sources):
        if len(gtfs_sources) == 1:
            prefix = ""
        else:
            prefix = "feed_" + str(i) + "_"
        if isinstance(source, string_types):
            G.meta[prefix + 'original_gtfs'] = decode_six(source) if source else None
            # Extract GTFS date.  Last date pattern in filename.
            filename_date_list = re.findall(r'\d{4}-\d{2}-\d{2}', source)
            if filename_date_list:
                G.meta[prefix + 'download_date'] = filename_date_list[-1]
            if location_name:
                G.meta['location_name'] = location_name
            else:
                location_name_list = re.findall(r'/([^/]+)/\d{4}-\d{2}-\d{2}', source)
                if location_name_list:
                    G.meta[prefix + 'location_name'] = location_name_list[-1]
                else:
                    G.meta[prefix + 'location_name'] = source.split("/")[-4]

    G.meta['timezone'] = cur.execute('SELECT timezone FROM agencies LIMIT 1').fetchone()[0]
    stats.update_stats(G)
    del G

    if print_progress:
        print("Vacuuming...")
    cur.execute('VACUUM;')
    if print_progress:
        print("Analyzing...")
    cur.execute('ANALYZE')
    if not (preserve_connection is True):
        conn.close()


def main():
    import argparse

    parser = argparse.ArgumentParser(description="""
    Import GTFS files.  Imports gtfs.  There are two subcommands.  The
    'import' subcommand converts from a GTFS directory or zipfile to a
    sqlite database.  Both must be specified on the command line.  The
    import-auto subcommand is older, and uses the logic in code/db.py to
    automatically find databases and output files (in scratch/gtfs and
    scratch/db) based on the shortname given on the command line.  This
    should probably not be used much anymore, instead automate that before
    calling this program.""")
    subparsers = parser.add_subparsers(dest='cmd')
    # parsing import
    parser_import = subparsers.add_parser('import', help="Direct import GTFS->sqlite")
    parser_import.add_argument('gtfs', help='Input GTFS filename (dir or .zip)')
    parser_import.add_argument('output', help='Output .sqlite filename (must end in .sqlite)')
    parser.add_argument('--fast', action='store_true',
                        help='Skip stop_times and shapes tables.')

    # parsing import-auto
    parser_importauto = subparsers.add_parser('import-auto', help="Automatic GTFS import from files")
    parser_importauto.add_argument('gtfsname', help='Input GTFS filename')

    # parsing import-multiple
    parser_import_multiple = subparsers.add_parser('import-multiple', help="GTFS import from multiple zip-files")
<<<<<<< HEAD
    # parser_import_multiple.add_argument('gtfsnames', help='Input GTFS filename zips')
    parser_import_multiple.add_argument('zipfiles', metavar='zipfiles', type=str, nargs=argparse.ONE_OR_MORE,
                                        help='zipfiles for the import')
    parser_import_multiple.add_argument('output', help='Output .sqlite filename (must end in .sqlite)')
=======
    parser_import_multiple.add_argument('zipfiles', metavar='zipfiles', type=str, nargs=argparse.ONE_OR_MORE,
                                        help='zipfiles for the import')
    parser_import_multiple.add_argument('output', help='Output .sqlite filename (must end in .sqlite)')

>>>>>>> e7207d4c

    # Parsing copy
    parser_copy = subparsers.add_parser('copy', help="Copy database")
    parser_copy.add_argument('source', help='Input GTFS .sqlite')
    parser_copy.add_argument('dest', help='Output GTFS .sqlite')
    parser_copy.add_argument('--start', help='Start copy time (inclusive)')
    parser_copy.add_argument('--end', help='Start copy time (exclusive)')

    # Parsing copy
    parser_copy = subparsers.add_parser('make-views', help="Re-create views")
    parser_copy.add_argument('gtfs', help='Input GTFS .sqlite')

    # make-weekly-download
    parser_copy = subparsers.add_parser('make-weekly')
    parser_copy.add_argument('source', help='Input GTFS .sqlite')
    parser_copy.add_argument('dest', help='Output GTFS .sqlite')

    parser_copy = subparsers.add_parser('make-daily')
    parser_copy.add_argument('source', help='Input GTFS .sqlite')
    parser_copy.add_argument('dest', help='Output GTFS .sqlite')

    # Export stop distances
    parser_copy = subparsers.add_parser('export-stop-distances')
    parser_copy.add_argument('gtfs', help='Input GTFS .sqlite')
    parser_copy.add_argument('output', help='Output for .txt file')

    # Custom stuff
    parser_copy = subparsers.add_parser('custom')
    parser_copy.add_argument('gtfs', help='Input GTFS .sqlite')

    args = parser.parse_args()
    if args.fast:
        ignore_tables.update(('stop_times', 'shapes'))

    # if the first argument is import, import a GTFS directory to a .sqlite database.
    # Both directory and
    if args.cmd == 'import':
        gtfs = args.gtfs
        output = args.output
        # This context manager makes a tmpfile for import.  If there
        # is corruption during import, it won't leave a incomplete or
        # corrupt file where it will be noticed.
        with util.create_file(output, tmpdir=True, keepext=True) as tmpfile:
            import_gtfs(gtfs, output=tmpfile)
    elif args.cmd == "import-multiple":
        zipfiles = args.zipfiles
        output = args.output
<<<<<<< HEAD
        with util.create_file(output, tmpdir=True, keepext=True) as tmpfile:
            import_gtfs(zipfiles, output=tmpfile)
=======
        print(args.zipfiles)
        print(output)
        with util.create_file(output, tmpdir=True, keepext=True) as tmpfile:
            import_gtfs(zipfiles, output=tmpfile)
        # print(zipfiles)
>>>>>>> e7207d4c
    elif args.cmd == 'make-views':
        main_make_views(args.gtfs)
    # This is now implemented in gtfs.py, please remove the commented code
    # if no one has touched this in a while.:
    #
    # elif args.cmd == 'make-weekly':
    #     G = GTFS(args.source)
    #     download_date = G.meta['download_date']
    #     d = datetime.strptime(download_date, '%Y-%m-%d').date()
    #     date_start = d + timedelta(7-d.isoweekday()+1)      # inclusive
    #     date_end   = d + timedelta(7-d.isoweekday()+1 + 7)  # exclusive
    #     G.copy_and_filter(args.dest, start_date=date_start, end_date=date_end)
    # elif args.cmd == 'make-daily':
    #     G = GTFS(args.source)
    #     download_date = G.meta['download_date']
    #     d = datetime.strptime(download_date, '%Y-%m-%d').date()
    #     date_start = d + timedelta(7-d.isoweekday()+1)      # inclusive
    #     date_end   = d + timedelta(7-d.isoweekday()+1 + 1)  # exclusive
    #     G.copy_and_filter(args.dest, start_date=date_start, end_date=date_end)
    elif args.cmd == 'export-stop-distances':
        conn = sqlite3.connect(args.gtfs)
        L = StopDistancesLoader(conn)
        L.export_stop_distances(conn, open(args.output, 'w'))
    elif args.cmd == 'custom':
        pass
        # This is designed for just testing things.  This code should
        # always be commented out in the VCS.
        # conn = sqlite3.connect(args.gtfs)
        # L = StopDistancesLoader(conn)
        # L.post_import(None)
        # L.export_stop_distances(conn, open('sd.txt', 'w'))
    else:
        print("Unrecognized command: %s" % args.cmd)
        exit(1)

if __name__ == "__main__":
    main()<|MERGE_RESOLUTION|>--- conflicted
+++ resolved
@@ -5,17 +5,6 @@
 from __future__ import print_function
 
 import sys
-#if sys.getdefaultencoding() != "utf-8":
-    # for Python2
-<<<<<<< HEAD
-#    sys.reload()
-#    sys.setdefaultencoding('utf-8')
-import itertools
-=======
-    reload(sys)
-    sys.setdefaultencoding('utf-8')
-
->>>>>>> e7207d4c
 
 """
 Importing GTFS into a sqlite database.
@@ -1749,17 +1738,9 @@
 
     # parsing import-multiple
     parser_import_multiple = subparsers.add_parser('import-multiple', help="GTFS import from multiple zip-files")
-<<<<<<< HEAD
-    # parser_import_multiple.add_argument('gtfsnames', help='Input GTFS filename zips')
     parser_import_multiple.add_argument('zipfiles', metavar='zipfiles', type=str, nargs=argparse.ONE_OR_MORE,
                                         help='zipfiles for the import')
     parser_import_multiple.add_argument('output', help='Output .sqlite filename (must end in .sqlite)')
-=======
-    parser_import_multiple.add_argument('zipfiles', metavar='zipfiles', type=str, nargs=argparse.ONE_OR_MORE,
-                                        help='zipfiles for the import')
-    parser_import_multiple.add_argument('output', help='Output .sqlite filename (must end in .sqlite)')
-
->>>>>>> e7207d4c
 
     # Parsing copy
     parser_copy = subparsers.add_parser('copy', help="Copy database")
@@ -1807,16 +1788,9 @@
     elif args.cmd == "import-multiple":
         zipfiles = args.zipfiles
         output = args.output
-<<<<<<< HEAD
         with util.create_file(output, tmpdir=True, keepext=True) as tmpfile:
             import_gtfs(zipfiles, output=tmpfile)
-=======
-        print(args.zipfiles)
-        print(output)
-        with util.create_file(output, tmpdir=True, keepext=True) as tmpfile:
-            import_gtfs(zipfiles, output=tmpfile)
-        # print(zipfiles)
->>>>>>> e7207d4c
+
     elif args.cmd == 'make-views':
         main_make_views(args.gtfs)
     # This is now implemented in gtfs.py, please remove the commented code
