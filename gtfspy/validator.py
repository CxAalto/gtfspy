from __future__ import print_function
<<<<<<< HEAD

=======
>>>>>>> 89179a5d
from collections import defaultdict, Counter

import sys

# the following is required when using this module as a script
# (i.e. using the if __name__ == "__main__": part at the end of this file)
if __name__ == '__main__' and __package__ is None:
    # import gtfspy
    __package__ = 'gtfspy'

<<<<<<< HEAD
=======

>>>>>>> 89179a5d

from gtfspy import route_types
from .util import wgs84_distance
from gtfspy.gtfs import GTFS

WARNING_LONG_STOP_SPACING = "Long Stop Spacing"
WARNING_5_OR_MORE_CONSECUTIVE_STOPS_WITH_SAME_TIME = "5 Or More Consecutive Stop Times With Same Time"
WARNING_LONG_TRIP_TIME = "Long Trip Time"
WARNING_UNREALISTIC_AVERAGE_SPEED = "Unrealistic Average Speed"
WARNING_LONG_TRAVEL_TIME_BETWEEN_STOPS = "Long Travel Time Between Consecutive Stops"
WARNING_STOP_SEQUENCE_ERROR = "Stop Sequence Error"

ALL_WARNINGS = {
    WARNING_LONG_STOP_SPACING,
    WARNING_5_OR_MORE_CONSECUTIVE_STOPS_WITH_SAME_TIME,
    WARNING_LONG_TRIP_TIME,
    WARNING_UNREALISTIC_AVERAGE_SPEED,
    WARNING_LONG_TRAVEL_TIME_BETWEEN_STOPS,
    WARNING_STOP_SEQUENCE_ERROR
}

class Validator(object):

    def __init__(self, gtfs):
        """
        Parameters
        ----------
        gtfs: GTFS, or path to a GTFS object
            A GTFS object
        """
        if not isinstance(gtfs, GTFS):
            self.gtfs = GTFS(gtfs)
        else:
            self.gtfs = gtfs
        self.warnings_container = ValidationWarningsContainer()

    def get_warnings(self):
        """
        Validates/checks a given GTFS feed with respect to a number of different issues.

        The set of warnings that are checked for, can be found in the gtfs_validator.ALL_WARNINGS

        Returns
        -------
        warnings: ValidationWarningsContainer
        """
        self.warnings_container.clear()
        self._validate_stops_with_same_stop_time()
        self._validate_speeds_and_trip_times()
        self._validate_stop_spacings()
        self._validate_stop_sequence()
        self.warnings_container.print_summary()
        return self.warnings_container

    def _validate_stops_with_same_stop_time(self):
        n_stops_with_same_time = 5
        # this query returns the trips where there are N or more stops with the same stop time
        rows = self.gtfs.get_cursor().execute(
            'SELECT '
            'trip_I, '
            'arr_time, '
            'N '
            'FROM '
            '(SELECT trip_I, arr_time, count(*) as N FROM stop_times GROUP BY trip_I, arr_time) q1 '
            'WHERE N >= ?', (n_stops_with_same_time,)
        )
        for row in rows:
            self.warnings_container.add_warning(row, WARNING_5_OR_MORE_CONSECUTIVE_STOPS_WITH_SAME_TIME)

    def _validate_stop_spacings(self):
        self.gtfs.conn.create_function("find_distance", 4, wgs84_distance)
        max_stop_spacing = 20000  # meters
        max_time_between_stops = 1800  # seconds
        # this query calculates distance and travel time between consecutive stops
        rows = self.gtfs.execute_custom_query(
            'SELECT '
            'q1.trip_I, '
            'type, '
            'q1.stop_I as stop_1, '
            'q2.stop_I as stop_2, '
            'CAST(find_distance(q1.lat, q1.lon, q2.lat, q2.lon) AS INT) as distance, '
            'q2.arr_time_ds - q1.arr_time_ds as traveltime '
            'FROM '
            '(SELECT * FROM stop_times, stops WHERE stop_times.stop_I = stops.stop_I) q1, '
            '(SELECT * FROM stop_times, stops WHERE stop_times.stop_I = stops.stop_I) q2, '
            'trips, '
            'routes '
            'WHERE q1.trip_I = q2.trip_I '
            'AND q1.seq + 1 = q2.seq '
            'AND q1.trip_I = trips.trip_I '
            'AND trips.route_I = routes.route_I ').fetchall()
        for row in rows:
            if row[4] > max_stop_spacing:
                self.warnings_container.add_warning(row, WARNING_LONG_STOP_SPACING)
            if row[5] > max_time_between_stops:
                self.warnings_container.add_warning(row, WARNING_LONG_TRAVEL_TIME_BETWEEN_STOPS)

    def _validate_speeds_and_trip_times(self):
        # These are the mode - feasible speed combinations used here:
        # https://support.google.com/transitpartners/answer/1095482?hl=en
        gtfs_type_to_max_speed = {
            route_types.TRAM     : 100,
            route_types.SUBWAY   : 150,
            route_types.RAIL     : 300,
            route_types.BUS      : 100,
            route_types.FERRY    : 80,
            route_types.CABLE_CAR: 50,
            route_types.GONDOLA  : 50,
            route_types.FUNICULAR: 50
        }
        max_trip_time = 7200  # seconds
        self.gtfs.conn.create_function("find_distance", 4, wgs84_distance)

        # this query returns the total distance and travel time for each trip calculated for each stop spacing separately
        rows = self.gtfs.execute_custom_query(
            'SELECT '
            ' q1.trip_I, '
            ' type, '
            ' sum(CAST(find_distance(q1.lat, q1.lon, q2.lat, q2.lon) AS INT)) AS total_distance, '
            ' sum(q2.arr_time_ds - q1.arr_time_ds) AS total_traveltime '
            ' FROM '
            '(SELECT * FROM stop_times, '
            'stops WHERE stop_times.stop_I = stops.stop_I) q1, '
            '(SELECT * FROM stop_times, '
            'stops WHERE stop_times.stop_I = stops.stop_I) q2, trips, routes WHERE q1.trip_I = q2.trip_I '
            'AND q1.seq + 1 = q2.seq AND q1.trip_I = trips.trip_I '
            '  AND trips.route_I = routes.route_I GROUP BY q1.trip_I').fetchall()

        for row in rows:
            avg_velocity = row[2] / row[3] * 3.6
            if avg_velocity > gtfs_type_to_max_speed[row[1]]:
                self.warnings_container.add_warning(row, WARNING_UNREALISTIC_AVERAGE_SPEED)

            if row[3] > max_trip_time:
                self.warnings_container.add_warning(row, WARNING_LONG_TRIP_TIME)

    def _validate_stop_sequence(self):
        # this function checks if the stop sequence value is changing with +1 for each stop. This is not (yet) enforced
        rows = self.gtfs.execute_custom_query('SELECT trip_I, dep_time_ds, seq '
                                              'FROM stop_times '
                                              'ORDER BY trip_I, dep_time_ds, seq').fetchall()

        old_trip_id = None
        for row in rows:
            new_trip_id = row[0]
            new_seq = row[2]
            if old_trip_id == new_trip_id:
                if old_seq + 1 != new_seq:
                    self.warnings_container.add_warning(row, WARNING_STOP_SEQUENCE_ERROR)
            old_trip_id = row[0]
            old_seq = row[2]


class ValidationWarningsContainer(object):

    def __init__(self):
        self._warnings_counter = Counter()
        # key: "warning type" string, value: "number of errors" int
        self._warnings_records = defaultdict(list)
        # key: "row that produced error" tuple, value: list of "warning type(s)" string

    def add_warning(self, row, error):
        self._warnings_counter[error] += 1
        self._warnings_records[row].append(error)

    def print_summary(self):
        print('The feed produced the following warnings:')
        for key in self._warnings_counter.keys():
            print(key + ": " + str(self._warnings_counter[key]))

    def get_warning_counts(self):
        """
        Returns
        -------
        counter: collections.Counter
        """
        return self._warnings_counter

    def get_warnings_by_query_rows(self):
        """
        Returns
        -------
        warnings_record: defaultdict(list)
            maps each row to a list of warnings
        """
        return self._warnings_records

    def clear(self):
        self._warnings_counter.clear()
        self._warnings_records.clear()


def main():
    cmd = sys.argv[1]
    args = sys.argv[2:]
    if cmd == "validate":
        validator = Validator(args[0])
        warningsContainer = validator.get_warnings()
        warningsContainer.print_summary()

if __name__ == "__main__":
    main()
<|MERGE_RESOLUTION|>--- conflicted
+++ resolved
@@ -1,8 +1,4 @@
 from __future__ import print_function
-<<<<<<< HEAD
-
-=======
->>>>>>> 89179a5d
 from collections import defaultdict, Counter
 
 import sys
@@ -13,10 +9,6 @@
     # import gtfspy
     __package__ = 'gtfspy'
 
-<<<<<<< HEAD
-=======
-
->>>>>>> 89179a5d
 
 from gtfspy import route_types
 from .util import wgs84_distance
