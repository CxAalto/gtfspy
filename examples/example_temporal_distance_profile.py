from matplotlib import pyplot as plt
from matplotlib import rc

import example_import
from gtfspy.routing.helpers import get_transit_connections, get_walk_network
from gtfspy.routing.multi_objective_pseudo_connection_scan_profiler import MultiObjectivePseudoCSAProfiler
from gtfspy.routing.node_profile_analyzer_time_and_veh_legs import NodeProfileAnalyzerTimeAndVehLegs

G = example_import.load_or_import_example_gtfs()

from_stop_name = "Ahkiotie 2 E"
to_stop_name = "Kauppahalli P"
from_stop_I = None
to_stop_I = None
stop_dict = G.stops().to_dict("index")
for stop_I, data in stop_dict.items():
    if data['name'] == from_stop_name:
        from_stop_I = stop_I
    if data['name'] == to_stop_name:
        to_stop_I = stop_I
assert (from_stop_I is not None)
assert (to_stop_I is not None)

# The start and end times between which PT operations (and footpaths) are scanned:
ANALYSIS_START_TIME_UT = G.get_suitable_date_for_daily_extract(ut=True) + 10 * 3600
# Analyze tremporal distances / travel times for one hour departure time interval:
ANALYSIS_END_TIME_UT = ANALYSIS_START_TIME_UT + 1 * 3600
# Normally scanning of PT connections (i.e. "routing") should start at the same time of the analysis start time:
CONNECTION_SCAN_START_TIME_UT = ANALYSIS_START_TIME_UT
# Consider only journey alternatives that arrive to the destination at most two hours
# later than last departure time of interest:
CONNECTION_SCAN_END_TIME_UT = ANALYSIS_END_TIME_UT + 2 * 3600

connections = get_transit_connections(G, CONNECTION_SCAN_START_TIME_UT, CONNECTION_SCAN_END_TIME_UT)
MAX_WALK_LENGTH = 1000
# Get the walking network with all stop-pairs that are less than 1000 meters apart.
walk_network = get_walk_network(G, MAX_WALK_LENGTH)
# Note that if you would want enable longer walking distances, e.g. 2000 meters, then you
# (may) need to recompute the footpath lengths between stops with
# gtfspy.osm_transfers.add_walk_distances_to_db_python(..., cutoff_distance_m=2000).



<<<<<<< HEAD
mpCSA = MultiObjectivePseudoCSAProfiler(connections,
                                        targets=[to_stop_I],
                                        start_time_ut=CONNECTION_SCAN_START_TIME_UT,
                                        end_time_ut=CONNECTION_SCAN_END_TIME_UT,
                                        transfer_margin=120,  # seconds
                                        walk_network=walk_network,
                                        walk_speed=1.5,  # meters per second
                                        verbose=True,
                                        track_vehicle_legs=True,
                                        track_time=True)
=======
mpCSA = MultiObjectivePseudoCSAProfiler(connections, targets=[to_stop_I], walk_network=walk_network,
                                        end_time_ut=ROUTING_END_TIME_UT, transfer_margin=120,
                                        start_time_ut=ROUTING_START_TIME_UT, walk_speed=1.5, verbose=True,
                                        track_vehicle_legs=True, track_time=True)
>>>>>>> 5bec7778

mpCSA.run()
profiles = mpCSA.stop_profiles

# Set up the analyzer for one origin-destination pair:
departure_stop_profile = profiles[from_stop_I]
direct_walk_duration = departure_stop_profile.get_walk_to_target_duration()
# This equals inf, if walking distance between the departure_stop (from_stop_I) and target_stop (to_stop_I)
# is longer than MAX_WALK_LENGTH
analyzer = NodeProfileAnalyzerTimeAndVehLegs(departure_stop_profile.get_final_optimal_labels(),
                                             direct_walk_duration,
                                             ANALYSIS_START_TIME_UT,
                                             ANALYSIS_END_TIME_UT)

# Print out results:
stop_dict = G.stops().to_dict("index")
print("Origin: ", stop_dict[from_stop_I])
print("Destination: ", stop_dict[to_stop_I])
print("Minimum temporal distance: ", analyzer.min_temporal_distance() / 60., " minutes")
print("Mean temporal distance: ", analyzer.mean_temporal_distance() / 60., " minutes")
print("Medan temporal distance: ", analyzer.median_temporal_distance() / 60., " minutes")
print("Maximum temporal distance: ", analyzer.max_temporal_distance() / 60., " minutes")
# Note that the mean and max temporal distances have the value of `direct_walk_duration`,
# if there are no journey alternatives departing after (or at the same time as) `ANALYSIS_END_TIME_UT`.
# Thus, if you obtain a float('inf') value for some of the temporal distance measures, it could probably be
# avoided by increasing the value of PT_CONNECTIONS_SCANNING_END_TIME_UT (while taking care that
# The median temporal distance is often more robust to this kind of service level variations.


timezone_pytz = G.get_timezone_pytz()
print("Plotting...")

# use tex in plotting
rc("text", usetex=True)
fig1 = analyzer.plot_new_transfer_temporal_distance_profile(timezone=timezone_pytz,
                                                            format_string="%H:%M")
fig2 = analyzer.plot_temporal_distance_pdf_horizontal(use_minutes=True)
print("Showing...")
plt.show()<|MERGE_RESOLUTION|>--- conflicted
+++ resolved
@@ -41,23 +41,11 @@
 
 
 
-<<<<<<< HEAD
-mpCSA = MultiObjectivePseudoCSAProfiler(connections,
-                                        targets=[to_stop_I],
-                                        start_time_ut=CONNECTION_SCAN_START_TIME_UT,
-                                        end_time_ut=CONNECTION_SCAN_END_TIME_UT,
-                                        transfer_margin=120,  # seconds
-                                        walk_network=walk_network,
-                                        walk_speed=1.5,  # meters per second
-                                        verbose=True,
-                                        track_vehicle_legs=True,
-                                        track_time=True)
-=======
+
 mpCSA = MultiObjectivePseudoCSAProfiler(connections, targets=[to_stop_I], walk_network=walk_network,
                                         end_time_ut=ROUTING_END_TIME_UT, transfer_margin=120,
                                         start_time_ut=ROUTING_START_TIME_UT, walk_speed=1.5, verbose=True,
                                         track_vehicle_legs=True, track_time=True)
->>>>>>> 5bec7778
 
 mpCSA.run()
 profiles = mpCSA.stop_profiles
