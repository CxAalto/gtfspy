--- conflicted
+++ resolved
@@ -10,12 +10,8 @@
 import tempfile
 import time
 import numpy
-<<<<<<< HEAD
 import shapefile as shp
-=======
 import zipfile
-
->>>>>>> a0230f50
 import networkx as nx
 
 # Below is a race condition, so do it only on import.  Is there a
